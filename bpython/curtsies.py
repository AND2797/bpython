--- conflicted
+++ resolved
@@ -29,7 +29,6 @@
                 help=_("enter lines of file as though interactively typed")),
             ]))
     if options.log:
-<<<<<<< HEAD
         handler = logging.FileHandler(filename='bpython.log')
         logging.getLogger('curtsies').setLevel(logging.DEBUG)
         logging.getLogger('curtsies').addHandler(handler)
@@ -39,10 +38,6 @@
         logging.getLogger('bpython').propagate = False
     else:
         logging.getLogger('bpython').setLevel(logging.WARNING)
-=======
-        import logging
-        logging.basicConfig(filename='scroll.log', level=logging.INFO)
->>>>>>> 70efe4b7
 
     interp = None
     paste = None
