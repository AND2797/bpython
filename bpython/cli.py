#!/usr/bin/env python
#
# The MIT License
#
# Copyright (c) 2008 Bob Farrell
#
# Permission is hereby granted, free of charge, to any person obtaining a copy
# of this software and associated documentation files (the "Software"), to deal
# in the Software without restriction, including without limitation the rights
# to use, copy, modify, merge, publish, distribute, sublicense, and/or sell
# copies of the Software, and to permit persons to whom the Software is
# furnished to do so, subject to the following conditions:
#
# The above copyright notice and this permission notice shall be included in
# all copies or substantial portions of the Software.
#
# THE SOFTWARE IS PROVIDED "AS IS", WITHOUT WARRANTY OF ANY KIND, EXPRESS OR
# IMPLIED, INCLUDING BUT NOT LIMITED TO THE WARRANTIES OF MERCHANTABILITY,
# FITNESS FOR A PARTICULAR PURPOSE AND NONINFRINGEMENT. IN NO EVENT SHALL THE
# AUTHORS OR COPYRIGHT HOLDERS BE LIABLE FOR ANY CLAIM, DAMAGES OR OTHER
# LIABILITY, WHETHER IN AN ACTION OF CONTRACT, TORT OR OTHERWISE, ARISING FROM,
# OUT OF OR IN CONNECTION WITH THE SOFTWARE OR THE USE OR OTHER DEALINGS IN
# THE SOFTWARE.
#

from __future__ import division, with_statement

import os
import sys
import curses
import math
import re
import time
import inspect
import signal
import struct
import termios
import fcntl
import unicodedata
import errno

from locale import LC_ALL, getpreferredencoding, setlocale
from types import ModuleType

# These are used for syntax hilighting.
from pygments import format
from pygments.formatters import TerminalFormatter
from pygments.lexers import PythonLexer
from pygments.token import Token
from bpython.formatter import BPythonFormatter

# This for completion
from bpython import inspection
from bpython import importcompletion

# This for config
from bpython.config import Struct

# This for keys
from bpython.keys import key_dispatch

from bpython.pager import page
from bpython.repl import Interpreter, Repl
import bpython.args


def log(x):
    f = open('/tmp/bpython.log', 'a')
    f.write('%s\n' % (x,))

py3 = sys.version_info[0] == 3
stdscr = None


def calculate_screen_lines(tokens, width, cursor=0):
    """Given a stream of tokens and a screen width plus an optional
    initial cursor position, return the amount of needed lines on the
    screen."""
    lines = 1
    pos = cursor
    for (token, value) in tokens:
        if token is Token.Text and value == '\n':
            lines += 1
        else:
            pos += len(value)
            lines += pos // width
            pos %= width
    return lines


class FakeStdin(object):
    """Provide a fake stdin type for things like raw_input() etc."""

    def __init__(self, interface):
        """Take the curses Repl on init and assume it provides a get_key method
        which, fortunately, it does."""

        self.encoding = getpreferredencoding()
        self.interface = interface
        self.buffer = list()

    def __iter__(self):
        return iter(self.readlines())

    def flush(self):
        """Flush the internal buffer. This is a no-op. Flushing stdin
        doesn't make any sense anyway."""

    def write(self, value):
        # XXX IPython expects sys.stdin.write to exist, there will no doubt be
        # others, so here's a hack to keep them happy
        raise IOError(errno.EBADF, "sys.stdin is read-only")

    def isatty(self):
        return True

    def readline(self, size=-1):
        """I can't think of any reason why anything other than readline would
        be useful in the context of an interactive interpreter so this is the
        only one I've done anything with. The others are just there in case
        someone does something weird to stop it from blowing up."""

        if not size:
            return ''
        elif self.buffer:
            buffer = self.buffer.pop(0)
        else:
            buffer = ''

        curses.raw(True)
        try:
            while not buffer.endswith('\n'):
                key = self.interface.get_key()
                if key in [curses.erasechar(), 'KEY_BACKSPACE']:
                    y, x = self.interface.scr.getyx()
                    if buffer:
                        self.interface.scr.delch(y, x - 1)
                        buffer = buffer[:-1]
                    continue
                elif key == chr(4) and not buffer:
                    # C-d
                    return ''
                elif (key != '\n' and
                    (len(key) > 1 or unicodedata.category(key) == 'Cc')):
                    continue
                sys.stdout.write(key)
# Include the \n in the buffer - raw_input() seems to deal with trailing
# linebreaks and will break if it gets an empty string.
                buffer += key
        finally:
            curses.raw(False)

        if size > 0:
            rest = buffer[size:]
            if rest:
                self.buffer.append(rest)
            buffer = buffer[:size]

        if py3:
            return buffer
        else:
            return buffer.encode(getpreferredencoding())

    def read(self, size=None):
        if size == 0:
            return ''

        data = list()
        while size is None or size > 0:
            line = self.readline(size or -1)
            if not line:
                break
            if size is not None:
                size -= len(line)
            data.append(line)

        return ''.join(data)

    def readlines(self, size=-1):
        return list(iter(self.readline, ''))

DO_RESIZE = False

# TODO:
#
# Tab completion does not work if not at the end of the line.
#
# Numerous optimisations can be made but it seems to do all the lookup stuff
# fast enough on even my crappy server so I'm not too bothered about that
# at the moment.
#
# The popup window that displays the argspecs and completion suggestions
# needs to be an instance of a ListWin class or something so I can wrap
# the addstr stuff to a higher level.
#


def DEBUG(s):
    """This shouldn't ever be called in any release of bpython, so
    beat me up if you find anything calling it."""
    open('/tmp/bpython-debug', 'a').write("%s\n" % (str(s), ))


def get_color(config, name):
    return colors[config.color_scheme[name].lower()]


def get_colpair(config, name):
    return curses.color_pair(get_color(config, name) + 1)


def make_colors(config):
    """Init all the colours in curses and bang them into a dictionary"""

    # blacK, Red, Green, Yellow, Blue, Magenta, Cyan, White, Default:
    c = {
        'k': 0,
        'r': 1,
        'g': 2,
        'y': 3,
        'b': 4,
        'm': 5,
        'c': 6,
        'w': 7,
        'd': -1,
    }
    for i in range(63):
        if i > 7:
            j = i // 8
        else:
            j = c[config.color_scheme['background']]
        curses.init_pair(i + 1, i % 8, j)

    return c


class CLIRepl(Repl):

    def __init__(self, scr, interp, statusbar, config, idle=None):
        Repl.__init__(self, interp, config)
        interp.writetb = self.writetb
        self.scr = scr
        self.list_win = newwin(get_colpair(config, 'background'), 1, 1, 1, 1)
        self.cpos = 0
        self.do_exit = False
        self.f_string = ''
        self.idle = idle
        self.in_hist = False
        self.paste_mode = False
        self.last_key_press = time.time()
        self.s = ''
        self.statusbar = statusbar
        self.formatter = BPythonFormatter(config.color_scheme)

    def addstr(self, s):
        """Add a string to the current input line and figure out
        where it should go, depending on the cursor position."""
        if not self.cpos:
            self.s += s
        else:
            l = len(self.s)
            self.s = self.s[:l - self.cpos] + s + self.s[l - self.cpos:]

        self.complete()

    def atbol(self):
        """Return True or False accordingly if the cursor is at the beginning
        of the line (whitespace is ignored). This exists so that p_key() knows
        how to handle the tab key being pressed - if there is nothing but white
        space before the cursor then process it as a normal tab otherwise
        attempt tab completion."""

        return not self.s.lstrip()

    def back(self):
        """Replace the active line with previous line in history and
        increment the index to keep track"""

        self.cpos = 0
        self.rl_history.enter(self.s)
        self.clear_wrapped_lines()
        self.s = self.rl_history.back()
        self.print_line(self.s, clr=True)

    def bs(self, delete_tabs=True):
        """Process a backspace"""

        y, x = self.scr.getyx()

        if not self.s:
            return

        if x == self.ix and y == self.iy:
            return

        n = 1

        self.clear_wrapped_lines()

        if not self.cpos:
# I know the nested if blocks look nasty. :(
            if self.atbol() and delete_tabs:
                n = len(self.s) % self.config.tab_length
                if not n:
                    n = self.config.tab_length

            self.s = self.s[:-n]
        else:
            self.s = self.s[:-self.cpos - 1] + self.s[-self.cpos:]

        self.print_line(self.s, clr=True)

        return n

    def bs_word(self):
        pos = len(self.s) - self.cpos - 1
# First we delete any space to the left of the cursor.
        while pos >= 0 and self.s[pos] == ' ':
            pos -= self.bs()
# Then we delete a full word.
        while pos >= 0 and self.s[pos] != ' ':
            pos -= self.bs()

    def check(self):
        """Check if paste mode should still be active and, if not, deactivate
        it and force syntax highlighting."""

        if (self.paste_mode
            and time.time() - self.last_key_press > self.config.paste_time):
            self.paste_mode = False
            self.print_line(self.s)

    def clear_current_line(self):
        """Called when a SyntaxError occured in the interpreter. It is
        used to prevent autoindentation from occuring after a
        traceback."""
        Repl.clear_current_line(self)
        self.s = ''

    def clear_wrapped_lines(self):
        """Clear the wrapped lines of the current input."""
        # curses does not handle this on its own. Sad.
        height, width = self.scr.getmaxyx()
        max_y = min(self.iy + (self.ix + len(self.s)) // width + 1, height)
        for y in xrange(self.iy + 1, max_y):
            self.scr.move(y, 0)
            self.scr.clrtoeol()

    def complete(self, tab=False):
        if self.paste_mode and self.list_win_visible:
            self.scr.touchwin()

        if self.paste_mode:
            return

        if self.list_win_visible and not self.config.auto_display_list:
            self.scr.touchwin()
            self.list_win_visible = False
            return

        if self.config.auto_display_list or tab:
            self.list_win_visible = Repl.complete(self, tab)
            if self.list_win_visible:
                try:
                    self.show_list(self.matches, self.argspec)
                except curses.error:
                    # XXX: This is a massive hack, it will go away when I get
                    # cusswords into a good enough state that we can start
                    # using it.
                    self.list_win.border()
                    self.list_win.refresh()
                    self.list_win_visible = False
            if not self.list_win_visible:
                self.scr.redrawwin()
                self.scr.refresh()

    def clrtobol(self):
        """Clear from cursor to beginning of line; usual C-u behaviour"""
        self.clear_wrapped_lines()

        if not self.cpos:
            self.s = ''
        else:
            self.s = self.s[-self.cpos:]

        self.print_line(self.s, clr=True)
        self.scr.redrawwin()
        self.scr.refresh()

    def current_line(self):
        """Return the current line."""
        return self.s

    def cut_to_buffer(self):
        """Clear from cursor to end of line, placing into cut buffer"""
        self.cut_buffer = self.s[-self.cpos:]
        self.s = self.s[:-self.cpos]
        self.cpos = 0
        self.print_line(self.s, clr=True)
        self.scr.redrawwin()
        self.scr.refresh()

    def cw(self):
        """Return the current word, i.e. the (incomplete) word directly to the
        left of the cursor"""

        if self.cpos:
# I don't know if autocomplete should be disabled if the cursor
# isn't at the end of the line, but that's what this does for now.
            return

        l = len(self.s)

        if (not self.s or
            (not self.s[l - 1].isalnum() and
             self.s[l - 1] not in ('.', '_'))):
            return

        i = 1
        while i < l + 1:
            if not self.s[-i].isalnum() and self.s[-i] not in ('.', '_'):
                break
            i += 1
        return self.s[-i + 1:]

    def delete(self):
        """Process a del"""
        if not self.s:
            return

        if self.mvc(-1):
            self.bs(False)

    def echo(self, s, redraw=True):
        """Parse and echo a formatted string with appropriate attributes. It
        uses the formatting method as defined in formatter.py to parse the
        srings. It won't update the screen if it's reevaluating the code (as it
        does with undo)."""
        if not py3 and isinstance(s, unicode):
            s = s.encode(getpreferredencoding())

        a = get_colpair(self.config, 'output')
        if '\x01' in s:
            rx = re.search('\x01([A-Za-z])([A-Za-z]?)', s)
            if rx:
                fg = rx.groups()[0]
                bg = rx.groups()[1]
                col_num = self._C[fg.lower()]
                if bg and bg != 'I':
                    col_num *= self._C[bg.lower()]

                a = curses.color_pair(int(col_num) + 1)
                if bg == 'I':
                    a = a | curses.A_REVERSE
                s = re.sub('\x01[A-Za-z][A-Za-z]?', '', s)
                if fg.isupper():
                    a = a | curses.A_BOLD
        s = s.replace('\x03', '')
        s = s.replace('\x01', '')
        # Replace NUL bytes, as addstr raises an exception otherwise
        s = s.replace('\x00', '')

        self.scr.addstr(s, a)

        if redraw and not self.evaluating:
            self.scr.refresh()

    def end(self, refresh=True):
        self.cpos = 0
        h, w = gethw()
        y, x = divmod(len(self.s) + self.ix, w)
        y += self.iy
        self.scr.move(y, x)
        if refresh:
            self.scr.refresh()

        return True

    def fwd(self):
        """Same as back() but, well, forward"""

        self.cpos = 0
        self.clear_wrapped_lines()
        self.rl_history.enter(self.s)
        self.s = self.rl_history.forward()
        self.print_line(self.s, clr=True)

    def get_key(self):
        key = ''
        while True:
            try:
                key += self.scr.getkey()
                if not py3:
                    key = key.decode(getpreferredencoding())
                self.scr.nodelay(False)
            except UnicodeDecodeError:
# Yes, that actually kind of sucks, but I don't see another way to get
# input right
                self.scr.nodelay(True)
            except curses.error:
# I'm quite annoyed with the ambiguity of this exception handler. I previously
# caught "curses.error, x" and accessed x.message and checked that it was "no
# input", which seemed a crappy way of doing it. But then I ran it on a
# different computer and the exception seems to have entirely different
# attributes. So let's hope getkey() doesn't raise any other crazy curses
# exceptions. :)
                self.scr.nodelay(False)
                # XXX What to do here? Raise an exception?
                if key:
                    return key
            else:
                t = time.time()
                self.paste_mode = (
                    t - self.last_key_press <= self.config.paste_time
                )
                self.last_key_press = t
                return key
            finally:
                if self.idle:
                    self.idle(self)

    def get_line(self):
        """Get a line of text and return it
        This function initialises an empty string and gets the
        curses cursor position on the screen and stores it
        for the echo() function to use later (I think).
        Then it waits for key presses and passes them to p_key(),
        which returns None if Enter is pressed (that means "Return",
        idiot)."""

        self.s = ''
        self.rl_history.reset()
        self.iy, self.ix = self.scr.getyx()

        if not self.paste_mode:
            for _ in xrange(self.next_indentation()):
                self.p_key('\t')

        self.cpos = 0

        while True:
            key = self.get_key()
            if self.p_key(key) is None:
                return self.s

    def home(self, refresh=True):
        self.scr.move(self.iy, self.ix)
        self.cpos = len(self.s)
        if refresh:
            self.scr.refresh()
        return True

    def lf(self):
        """Process a linefeed character; it only needs to check the
        cursor position and move appropriately so it doesn't clear
        the current line after the cursor."""
        if self.cpos:
            for _ in range(self.cpos):
                self.mvc(-1)

        # Reprint the line (as there was maybe a highlighted paren in it)
        self.print_line(self.s, newline=True)
        self.echo("\n")

    def mkargspec(self, topline, down):
        """This figures out what to do with the argspec and puts it nicely into
        the list window. It returns the number of lines used to display the
        argspec.  It's also kind of messy due to it having to call so many
        addstr() to get the colouring right, but it seems to be pretty
        sturdy."""

        r = 3
        fn = topline[0]
        args = topline[1][0]
        kwargs = topline[1][3]
        _args = topline[1][1]
        _kwargs = topline[1][2]
        is_bound_method = topline[2]
        in_arg = topline[3]
        if py3:
            kwonly = topline[1][4]
            kwonly_defaults = topline[1][5] or dict()
        max_w = int(self.scr.getmaxyx()[1] * 0.6)
        self.list_win.erase()
        self.list_win.resize(3, max_w)
        h, w = self.list_win.getmaxyx()

        self.list_win.addstr('\n  ')
        self.list_win.addstr(fn,
            get_colpair(self.config, 'name') | curses.A_BOLD)
        self.list_win.addstr(': (', get_colpair(self.config, 'name'))
        maxh = self.scr.getmaxyx()[0]

        if is_bound_method and isinstance(in_arg, int):
            in_arg += 1

        punctuation_colpair = get_colpair(self.config, 'punctuation')

        for k, i in enumerate(args):
            y, x = self.list_win.getyx()
            ln = len(str(i))
            kw = None
            if kwargs and k + 1 > len(args) - len(kwargs):
                kw = str(kwargs[k - (len(args) - len(kwargs))])
                ln += len(kw) + 1

            if ln + x >= w:
                ty = self.list_win.getbegyx()[0]
                if not down and ty > 0:
                    h += 1
                    self.list_win.mvwin(ty - 1, 1)
                    self.list_win.resize(h, w)
                elif down and h + r < maxh - ty:
                    h += 1
                    self.list_win.resize(h, w)
                else:
                    break
                r += 1
                self.list_win.addstr('\n\t')

            if str(i) == 'self' and k == 0:
                color = get_colpair(self.config, 'name')
            else:
                color = get_colpair(self.config, 'token')

            if k == in_arg or i == in_arg:
                color |= curses.A_BOLD

            self.list_win.addstr(str(i), color)
            if kw:
                self.list_win.addstr('=', punctuation_colpair)
                self.list_win.addstr(kw, get_colpair(self.config, 'token'))
            if k != len(args) -1:
                self.list_win.addstr(', ', punctuation_colpair)

        if _args:
            if args:
                self.list_win.addstr(', ', punctuation_colpair)
            self.list_win.addstr('*%s' % (_args, ),
                                 get_colpair(self.config, 'token'))

        if py3 and kwonly:
            if not _args:
                if args:
                    self.list_win.addstr(', ', punctuation_colpair)
                self.list_win.addstr('*', punctuation_colpair)
            marker = object()
            for arg in kwonly:
                self.list_win.addstr(', ', punctuation_colpair)
                color = get_colpair(self.config, 'token')
                if arg == in_arg:
                    color |= curses.A_BOLD
                self.list_win.addstr(arg, color)
                default = kwonly_defaults.get(arg, marker)
                if default is not marker:
                    self.list_win.addstr('=', punctuation_colpair)
                    self.list_win.addstr(default,
                                         get_colpair(self.config, 'token'))

        if _kwargs:
            if args or _args or (py3 and kwonly):
                self.list_win.addstr(', ', punctuation_colpair)
            self.list_win.addstr('**%s' % (_kwargs, ),
                                 get_colpair(self.config, 'token'))
        self.list_win.addstr(')', punctuation_colpair)

        return r

    def mvc(self, i, refresh=True):
        """This method moves the cursor relatively from the current
        position, where:
            0 == (right) end of current line
            length of current line len(self.s) == beginning of current line
        and:
            current cursor position + i
            for positive values of i the cursor will move towards the beginning
            of the line, negative values the opposite."""
        y, x = self.scr.getyx()

        if self.cpos == 0 and i < 0:
            return False

        if x == self.ix and y == self.iy and i >= 1:
            return False

        h, w = gethw()
        if x - i < 0:
            y -= 1
            x = w

        if x - i >= w:
            y += 1
            x = 0 + i

        self.cpos += i
        self.scr.move(y, x - i)
        if refresh:
            self.scr.refresh()

        return True

    def p_key(self, key):
        """Process a keypress"""

        if key is None:
            return ''

        config = self.config

        if key == chr(8):  # C-Backspace (on my computer anyway!)
            self.clrtobol()
            key = '\n'
            # Don't return; let it get handled
        if key == chr(27):
            return ''

        if key in (chr(127), 'KEY_BACKSPACE'):
            self.bs()
            self.complete()
            return ''

        elif key in key_dispatch[config.delete_key] and not self.s:
            # Delete on empty line exits
            self.do_exit = True
            return None

        elif key in ('KEY_DC', ) + key_dispatch[config.delete_key]:
            self.delete()
            self.complete()
            # Redraw (as there might have been highlighted parens)
            self.print_line(self.s)
            return ''

        elif key in key_dispatch[config.undo_key]:  # C-r
            self.undo()
            return ''

        elif key in ('KEY_UP', ) + key_dispatch[config.up_one_line_key]:
            # Cursor Up/C-p
            self.back()
            return ''

        elif key in ('KEY_DOWN', ) + key_dispatch[config.down_one_line_key]:
            # Cursor Down/C-n
            self.fwd()
            return ''

        elif key in ("KEY_LEFT",' ^B', chr(2)):  # Cursor Left or ^B
            self.mvc(1)
            # Redraw (as there might have been highlighted parens)
            self.print_line(self.s)

        elif key in ("KEY_RIGHT", '^F', chr(6)):  # Cursor Right or ^F
            self.mvc(-1)
            # Redraw (as there might have been highlighted parens)
            self.print_line(self.s)

        elif key in ("KEY_HOME", '^A', chr(1)):  # home or ^A
            self.home()
            # Redraw (as there might have been highlighted parens)
            self.print_line(self.s)

        elif key in ("KEY_END", '^E', chr(5)):  # end or ^E
            self.end()
            # Redraw (as there might have been highlighted parens)
            self.print_line(self.s)

        elif key in key_dispatch[config.cut_to_buffer_key]:  # cut to buffer
            self.cut_to_buffer()
            return ''

        elif key in key_dispatch[config.yank_from_buffer_key]:
            # yank from buffer
            self.yank_from_buffer()
            return ''

        elif key in key_dispatch[config.clear_word_key]:
            self.bs_word()
            self.complete()
            return ''

        elif key in key_dispatch[config.clear_line_key]:
            self.clrtobol()
            return ''

        elif key in key_dispatch[config.clear_screen_key]:
            self.s_hist = [self.s_hist[-1]]
            self.highlighted_paren = None
            self.redraw()
            return ''

        elif key in key_dispatch[config.exit_key]:
            if not self.s:
                self.do_exit = True
                return None
            else:
                return ''

        elif key in key_dispatch[config.save_key]:
            self.write2file()
            return ''

        elif key in key_dispatch[config.pastebin_key]:
            self.pastebin()
            return ''

        elif key in key_dispatch[config.last_output_key]:
            page(self.stdout_hist[self.prev_block_finished:-4])
            return ''

        elif key in key_dispatch[config.show_source_key]:
            try:
                obj = self.current_func
                if obj is None and inspection.is_eval_safe_name(self.s):
                    obj = self.get_object(self.s)
                source = inspect.getsource(obj)
            except (AttributeError, IOError, NameError, TypeError):
                self.statusbar.message("Cannot show source.")
                return ''
            else:
                if config.highlight_show_source:
                    source = format(PythonLexer().get_tokens(source),
                                    TerminalFormatter())
                page(source)
            return ''

        elif key == '\n':
            self.lf()
            return None

        elif key == '\t':
            return self.tab()

        elif key == 'KEY_BTAB':
            return self.tab(back=True)

        elif key in key_dispatch[config.suspend_key]:
            self.suspend()
            return ''

        elif len(key) == 1 and not unicodedata.category(key) == 'Cc':
            self.addstr(key)
            self.print_line(self.s)

        else:
            return ''

        return True

    def print_line(self, s, clr=False, newline=False):
        """Chuck a line of text through the highlighter, move the cursor
        to the beginning of the line and output it to the screen."""

        if not s:
            clr = True

        if self.highlighted_paren is not None:
            # Clear previous highlighted paren
            self.reprint_line(*self.highlighted_paren)
            self.highlighted_paren = None

        if self.config.syntax and (not self.paste_mode or newline):
            o = format(self.tokenize(s, newline), self.formatter)
        else:
            o = s

        self.f_string = o
        self.scr.move(self.iy, self.ix)

        if clr:
            self.scr.clrtoeol()

        if clr and not s:
            self.scr.refresh()

        if o:
            for t in o.split('\x04'):
                self.echo(t.rstrip('\n'))

        if self.cpos:
            t = self.cpos
            for _ in range(self.cpos):
                self.mvc(1)
            self.cpos = t

    def prompt(self, more):
        """Show the appropriate Python prompt"""
        if not more:
            self.echo("\x01%s\x03>>> " % (self.config.color_scheme['prompt'],))
            self.stdout_hist += '>>> '
            self.s_hist.append('\x01%s\x03>>> \x04' %
                               (self.config.color_scheme['prompt'],))
        else:
            prompt_more_color = self.config.color_scheme['prompt_more']
            self.echo("\x01%s\x03... " % (prompt_more_color, ))
            self.stdout_hist += '... '
            self.s_hist.append('\x01%s\x03... \x04' % (prompt_more_color, ))

    def push(self, s, insert_into_history=True):
        # curses.raw(True) prevents C-c from causing a SIGINT
        curses.raw(False)
        try:
            return Repl.push(self, s, insert_into_history)
        except SystemExit:
            # Avoid a traceback on e.g. quit()
            self.do_exit = True
            return False
        finally:
            curses.raw(True)

    def redraw(self):
        """Redraw the screen."""
        self.scr.erase()
        for k, s in enumerate(self.s_hist):
            if not s:
                continue
            self.iy, self.ix = self.scr.getyx()
            for i in s.split('\x04'):
                self.echo(i, redraw=False)
            if k < len(self.s_hist) -1:
                self.scr.addstr('\n')
        self.iy, self.ix = self.scr.getyx()
        self.print_line(self.s)
        self.scr.refresh()
        self.statusbar.refresh()

    def repl(self):
        """Initialise the repl and jump into the loop. This method also has to
        keep a stack of lines entered for the horrible "undo" feature. It also
        tracks everything that would normally go to stdout in the normal Python
        interpreter so it can quickly write it to stdout on exit after
        curses.endwin(), as well as a history of lines entered for using
        up/down to go back and forth (which has to be separate to the
        evaluation history, which will be truncated when undoing."""

# Use our own helper function because Python's will use real stdin and
# stdout instead of our wrapped
        self.push('from bpython._internal import _help as help\n', False)

        self.iy, self.ix = self.scr.getyx()
        more = False
        while not self.do_exit:
            self.f_string = ''
            self.prompt(more)
            try:
                inp = self.get_line()
            except KeyboardInterrupt:
                self.statusbar.message('KeyboardInterrupt')
                self.scr.addstr('\n')
                self.scr.touchwin()
                self.scr.refresh()
                continue

            self.scr.redrawwin()
            if self.do_exit:
                return

            self.history.append(inp)
            self.s_hist[-1] += self.f_string
            if py3:
                self.stdout_hist += inp + '\n'
            else:
                self.stdout_hist += inp.encode(getpreferredencoding()) + '\n'
            stdout_position = len(self.stdout_hist)
            more = self.push(inp)
            if not more:
                self.prev_block_finished = stdout_position
                self.s = ''

    def reprint_line(self, lineno, tokens):
        """Helper function for paren highlighting: Reprint line at offset
        `lineno` in current input buffer."""
        if not self.buffer or lineno == len(self.buffer):
            return

        real_lineno = self.iy
        height, width = self.scr.getmaxyx()
        for i in xrange(lineno, len(self.buffer)):
            string = self.buffer[i]
            # 4 = length of prompt
            length = len(string.encode(getpreferredencoding())) + 4
            real_lineno -= int(math.ceil(length / width))
        if real_lineno < 0:
            return

        self.scr.move(real_lineno, 4)
        line = format(tokens, BPythonFormatter(self.config.color_scheme))
        for string in line.split('\x04'):
            self.echo(string)

    def resize(self):
        """This method exists simply to keep it straight forward when
        initialising a window and resizing it."""
        self.size()
        self.scr.erase()
        self.scr.resize(self.h, self.w)
        self.scr.mvwin(self.y, self.x)
        self.statusbar.resize(refresh=False)
        self.redraw()

    def show_list(self, items, topline=None, current_item=None):
        shared = Struct()
        shared.cols = 0
        shared.rows = 0
        shared.wl = 0
        y, x = self.scr.getyx()
        h, w = self.scr.getmaxyx()
        down = (y < h // 2)
        if down:
            max_h = h - y
        else:
            max_h = y + 1
        max_w = int(w * 0.8)
        self.list_win.erase()
        if items:
            sep = '.'
            if os.path.sep in items[0]:
                # Filename completion
                sep = os.path.sep
            if sep in items[0]:
                items = [x.rstrip(sep).rsplit(sep)[-1] for x in items]
                if current_item:
                    current_item = current_item.rstrip(sep).rsplit(sep)[-1]

        if topline:
            height_offset = self.mkargspec(topline, down) + 1
        else:
            height_offset = 0

        def lsize():
            wl = max(len(i) for i in v_items) + 1
            if not wl:
                wl = 1
            cols = ((max_w - 2) // wl) or 1
            rows = len(v_items) // cols

            if cols * rows < len(v_items):
                rows += 1

            if rows + 2 >= max_h:
                rows = max_h - 2
                return False

            shared.rows = rows
            shared.cols = cols
            shared.wl = wl
            return True

        if items:
# visible items (we'll append until we can't fit any more in)
            v_items = [items[0][:max_w - 3]]
            lsize()
        else:
            v_items = []

        for i in items[1:]:
            v_items.append(i[:max_w - 3])
            if not lsize():
                del v_items[-1]
                v_items[-1] = '...'
                break

        rows = shared.rows
        if rows + height_offset < max_h:
            rows += height_offset
            display_rows = rows
        else:
            display_rows = rows + height_offset

        cols = shared.cols
        wl = shared.wl

        if topline and not v_items:
            w = max_w
        elif wl + 3 > max_w:
            w = max_w
        else:
            t = (cols + 1) * wl + 3
            if t > max_w:
                t = max_w
            w = t

        if height_offset and display_rows + 5 >= max_h:
            del v_items[-(cols * (height_offset)):]

        if self.docstring is None:
            self.list_win.resize(rows + 2, w)
        else:
            docstring = self.format_docstring(self.docstring, max_w - 2,
                max_h - height_offset)
            docstring_string = ''.join(docstring)
            rows += len(docstring)
            self.list_win.resize(rows, max_w)

        if down:
            self.list_win.mvwin(y + 1, 0)
        else:
            self.list_win.mvwin(y - rows - 2, 0)

        if v_items:
            self.list_win.addstr('\n ')

        if not py3:
            encoding = getpreferredencoding()
        for ix, i in enumerate(v_items):
            padding = (wl - len(i)) * ' '
            if i == current_item:
                color = get_colpair(self.config, 'operator')
            else:
                color = get_colpair(self.config, 'main')
            if not py3:
                i = i.encode(encoding)
            self.list_win.addstr(i + padding, color)
            if ((cols == 1 or (ix and not (ix + 1) % cols))
                    and ix + 1 < len(v_items)):
                self.list_win.addstr('\n ')

        if self.docstring is not None:
            if not py3:
                docstring_string = docstring_string.encode(encoding, 'ignore')
            self.list_win.addstr('\n' + docstring_string,
                                 get_colpair(self.config, 'comment'))
# XXX: After all the trouble I had with sizing the list box (I'm not very good
# at that type of thing) I decided to do this bit of tidying up here just to
# make sure there's no unnececessary blank lines, it makes things look nicer.

        y = self.list_win.getyx()[0]
        self.list_win.resize(y + 2, w)

        self.statusbar.win.touchwin()
        self.statusbar.win.noutrefresh()
        self.list_win.attron(get_colpair(self.config, 'main'))
        self.list_win.border()
        self.scr.touchwin()
        self.scr.cursyncup()
        self.scr.noutrefresh()

# This looks a little odd, but I can't figure a better way to stick the cursor
# back where it belongs (refreshing the window hides the list_win)

        self.scr.move(*self.scr.getyx())
        self.list_win.refresh()

    def size(self):
        """Set instance attributes for x and y top left corner coordinates
        and width and heigth for the window."""
        h, w = stdscr.getmaxyx()
        self.y = 0
        self.w = w
        self.h = h - 1
        self.x = 0

    def suspend(self):
        """Suspend the current process for shell job control."""
        curses.endwin()
        os.kill(os.getpid(), signal.SIGSTOP)

    def tab(self, back=False):
        """Process the tab key being hit. If there's only whitespace
        in the line or the line is blank then process a normal tab,
        otherwise attempt to autocomplete to the best match of possible
        choices in the match list.
        If `back` is True, walk backwards through the list of suggestions
        and don't indent if there are only whitespace in the line."""

        if self.atbol() and not back:
            x_pos = len(self.s) - self.cpos
            num_spaces = x_pos % self.config.tab_length
            if not num_spaces:
                num_spaces = self.config.tab_length

            self.addstr(' ' * num_spaces)
            self.print_line(self.s)
            return True

        if not self.matches_iter:
            self.complete(tab=True)
            if not self.config.auto_display_list and not self.list_win_visible:
                return True

            cw = self.current_string() or self.cw()
            if not cw:
                return True
        else:
            cw = self.matches_iter.current_word

        b = os.path.commonprefix(self.matches)
        if b:
            self.s += b[len(cw):]
            expanded = bool(b[len(cw):])
            self.print_line(self.s)
            if len(self.matches) == 1 and self.config.auto_display_list:
                self.scr.touchwin()
            if expanded:
                self.matches_iter.update(b, self.matches)
        else:
            expanded = False

        if not expanded and self.matches:
            if self.matches_iter:
                self.s = self.s[:-len(self.matches_iter.current())] + cw
            if back:
                current_match = self.matches_iter.previous()
            else:
                current_match = self.matches_iter.next()
            if current_match:
                try:
                    self.show_list(self.matches, self.argspec, current_match)
                except curses.error:
                    # XXX: This is a massive hack, it will go away when I get
                    # cusswords into a good enough state that we can start
                    # using it.
                    self.list_win.border()
                    self.list_win.refresh()
                self.s += current_match[len(cw):]
                self.print_line(self.s, True)
        return True

    def undo(self, n=1):
        Repl.undo(self, n)

        # This will unhighlight highlighted parens
        self.print_line(self.s)

    def writetb(self, lines):
        for line in lines:
            self.write('\x01%s\x03%s' % (self.config.color_scheme['error'],
                                         line))

    def yank_from_buffer(self):
        """Paste the text from the cut buffer at the current cursor location"""
        self.addstr(self.cut_buffer)
        self.print_line(self.s, clr=True)


class Statusbar(object):
    """This class provides the status bar at the bottom of the screen.
    It has message() and prompt() methods for user interactivity, as
    well as settext() and clear() methods for changing its appearance.

    The check() method needs to be called repeatedly if the statusbar is
    going to be aware of when it should update its display after a message()
    has been called (it'll display for a couple of seconds and then disappear).

    It should be called as:
        foo = Statusbar(stdscr, scr, 'Initial text to display')
    or, for a blank statusbar:
        foo = Statusbar(stdscr, scr)

    It can also receive the argument 'c' which will be an integer referring
    to a curses colour pair, e.g.:
        foo = Statusbar(stdscr, 'Hello', c=4)

    stdscr should be a curses window object in which to put the status bar.
    pwin should be the parent window. To be honest, this is only really here
    so the cursor can be returned to the window properly.

    """

    def __init__(self, scr, pwin, background, config, s=None, c=None):
        """Initialise the statusbar and display the initial text (if any)"""
        self.size()
        self.win = newwin(background, self.h, self.w, self.y, self.x)

        self.config = config

        self.s = s or ''
        self._s = self.s
        self.c = c
        self.timer = 0
        self.pwin = pwin
        self.settext(s, c)

    def size(self):
        """Set instance attributes for x and y top left corner coordinates
        and width and heigth for the window."""
        h, w = gethw()
        self.y = h - 1
        self.w = w
        self.h = 1
        self.x = 0

    def resize(self, refresh=True):
        """This method exists simply to keep it straight forward when
        initialising a window and resizing it."""
        self.size()
        self.win.mvwin(self.y, self.x)
        self.win.resize(self.h, self.w)
        if refresh:
            self.refresh()

    def refresh(self):
        """This is here to make sure the status bar text is redraw properly
        after a resize."""
        self.settext(self._s)

    def check(self):
        """This is the method that should be called every half second or so
        to see if the status bar needs updating."""
        if not self.timer:
            return

        if time.time() < self.timer:
            return

        self.settext(self._s)

    def message(self, s, n=3):
        """Display a message for a short n seconds on the statusbar and return
        it to its original state."""
        self.timer = time.time() + n
        self.settext(s)

    def prompt(self, s=''):
        """Prompt the user for some input (with the optional prompt 's') and
        return the input text, then restore the statusbar to its original
        value."""

        self.settext(s or '? ', p=True)
        iy, ix = self.win.getyx()

        def bs(s):
            y, x = self.win.getyx()
            if x == ix:
                return s
            s = s[:-1]
            self.win.delch(y, x - 1)
            self.win.move(y, x - 1)
            return s

        o = ''
        while True:
            c = self.win.getch()

            if c == 127:
                o = bs(o)
                continue

            if c == 27:
                raise ValueError

            if not c or c < 0 or c > 127:
                continue
            c = chr(c)

            if c == '\n':
                break

            self.win.addstr(c, get_colpair(self.config, 'prompt'))
            o += c

        self.settext(self._s)
        return o

    def settext(self, s, c=None, p=False):
        """Set the text on the status bar to a new permanent value; this is the
        value that will be set after a prompt or message. c is the optional
        curses colour pair to use (if not specified the last specified colour
        pair will be used).  p is True if the cursor is expected to stay in the
        status window (e.g. when prompting)."""

        self.win.erase()
        if len(s) >= self.w:
            s = s[:self.w - 1]

        self.s = s
        if c:
            self.c = c

        if s:
            if self.c:
                self.win.addstr(s, self.c)
            else:
                self.win.addstr(s)

        if not p:
            self.win.noutrefresh()
            self.pwin.refresh()
        else:
            self.win.refresh()

    def clear(self):
        """Clear the status bar."""
        self.win.clear()


def init_wins(scr, colors, config):
    """Initialise the two windows (the main repl interface and the little
    status bar at the bottom with some stuff in it)"""
#TODO: Document better what stuff is on the status bar.

    background = get_colpair(config, 'background')
    h, w = gethw()

    main_win = newwin(background, h - 1, w, 0, 0)
    main_win.scrollok(True)
    main_win.keypad(1)
# Thanks to Angus Gibson for pointing out this missing line which was causing
# problems that needed dirty hackery to fix. :)

# TODO:
#
# This should show to be configured keys from ~/.bpython/config
#
    statusbar = Statusbar(scr, main_win, background, config,
        " <%s> Rewind  <%s> Save  <%s> Pastebin  <%s> Pager  <%s> Show Source " %
            (config.undo_key, config.save_key,
             config.pastebin_key, config.last_output_key,
             config.show_source_key),
            get_colpair(config, 'main'))

    return main_win, statusbar


def sigwinch(unused_scr):
    global DO_RESIZE
    DO_RESIZE = True

def sigcont(unused_scr):
    sigwinch(unused_scr)
    # Forces the redraw
    curses.ungetch('')

def gethw():
    """I found this code on a usenet post, and snipped out the bit I needed,
    so thanks to whoever wrote that, sorry I forgot your name, I'm sure you're
    a great guy.

    It's unfortunately necessary (unless someone has any better ideas) in order
    to allow curses and readline to work together. I looked at the code for
    libreadline and noticed this comment:

        /* This is the stuff that is hard for me.  I never seem to write good
           display routines in C.  Let's see how I do this time. */

    So I'm not going to ask any questions.

    """
    h, w = struct.unpack(
        "hhhh",
        fcntl.ioctl(sys.__stdout__, termios.TIOCGWINSZ, "\000" * 8))[0:2]
    return h, w


def idle(caller):
    """This is called once every iteration through the getkey()
    loop (currently in the Repl class, see the get_line() method).
    The statusbar check needs to go here to take care of timed
    messages and the resize handlers need to be here to make
    sure it happens conveniently."""

    if importcompletion.find_coroutine() or caller.paste_mode:
        caller.scr.nodelay(True)
        key = caller.scr.getch()
        caller.scr.nodelay(False)
        curses.ungetch(key)
    caller.statusbar.check()
    caller.check()

    if DO_RESIZE:
        do_resize(caller)


def do_resize(caller):
    """This needs to hack around readline and curses not playing
    nicely together. See also gethw() above."""
    global DO_RESIZE
    h, w = gethw()
    if not h:
# Hopefully this shouldn't happen. :)
        return

    curses.endwin()
    os.environ["LINES"] = str(h)
    os.environ["COLUMNS"] = str(w)
    curses.doupdate()
    DO_RESIZE = False

    caller.resize()
# The list win resizes itself every time it appears so no need to do it here.


class FakeDict(object):
    """Very simple dict-alike that returns a constant value for any key -
    used as a hacky solution to using a colours dict containing colour codes if
    colour initialisation fails."""

    def __init__(self, val):
        self._val = val

    def __getitem__(self, k):
        return self._val


def newwin(background, *args):
    """Wrapper for curses.newwin to automatically set background colour on any
    newly created window."""
    win = curses.newwin(*args)
    win.bkgd(' ', background)
    return win


def curses_wrapper(func, *args, **kwargs):
    """Like curses.wrapper(), but reuses stdscr when called again."""
    global stdscr
    if stdscr is None:
        stdscr = curses.initscr()
    try:
        curses.noecho()
        curses.cbreak()
        stdscr.keypad(1)

        try:
            curses.start_color()
        except curses.error:
            pass

        return func(stdscr, *args, **kwargs)
    finally:
        stdscr.keypad(0)
        curses.echo()
        curses.nocbreak()
        curses.endwin()


def main_curses(scr, args, config, interactive=True, locals_=None,
                banner=None):
    """main function for the curses convenience wrapper

    Initialise the two main objects: the interpreter
    and the repl. The repl does what a repl does and lots
    of other cool stuff like syntax highlighting and stuff.
    I've tried to keep it well factored but it needs some
    tidying up, especially in separating the curses stuff
    from the rest of the repl.
    """
    global stdscr
    global DO_RESIZE
    global colors
    DO_RESIZE = False

<<<<<<< HEAD
    old_sigwinch_handler = signal.signal(signal.SIGWINCH,
                                         lambda *_: sigwinch(scr))
    # redraw window after being suspended
    old_sigcont_handler = signal.signal(signal.SIGCONT, lambda *_: sigcont(scr))
=======
    # FIXME: Handle window resize without signals
    #old_sigwinch_handler = signal.signal(signal.SIGWINCH,
    #                                     lambda *_: sigwinch(scr))
>>>>>>> e1933765

    stdscr = scr
    try:
        curses.start_color()
        curses.use_default_colors()
        cols = make_colors(config)
    except curses.error:
        cols = FakeDict(-1)

    # FIXME: Gargh, bad design results in using globals without a refactor :(
    colors = cols

    scr.timeout(300)

    curses.raw(True)
    main_win, statusbar = init_wins(scr, cols, config)

    if locals_ is None:
        sys.modules['__main__'] = ModuleType('__main__')
        locals_ = sys.modules['__main__'].__dict__
    interpreter = Interpreter(locals_, getpreferredencoding())

    repl = CLIRepl(main_win, interpreter, statusbar, config, idle)
    repl._C = cols

    sys.stdin = FakeStdin(repl)
    sys.stdout = repl
    sys.stderr = repl

    if args:
        bpython.args.exec_code(interpreter, args)
        if not interactive:
            curses.raw(False)
            return repl.getstdout()
    else:
        sys.path.insert(0, '')
        repl.startup()

    if banner is not None:
        repl.write(banner)
        repl.write('\n')
    repl.repl()
    if config.hist_length:
        histfilename = os.path.expanduser(config.hist_file)
        repl.rl_history.save(histfilename, getpreferredencoding())

    main_win.erase()
    main_win.refresh()
    statusbar.win.clear()
    statusbar.win.refresh()
    curses.raw(False)

<<<<<<< HEAD
    # Restore signal handlers
    signal.signal(signal.SIGWINCH, old_sigwinch_handler)
    signal.signal(signal.SIGCONT, old_sigcont_handler)
=======
    # Restore SIGWINCH handler
    # FIXME: handle window resizes without signals
    # signal.signal(signal.SIGWINCH, old_sigwinch_handler)
>>>>>>> e1933765

    return repl.getstdout()


def main(args=None, locals_=None, banner=None):
    global stdscr

    setlocale(LC_ALL, '')

    config, options, exec_args = bpython.args.parse(args)

    # Save stdin, stdout and stderr for later restoration
    orig_stdin = sys.stdin
    orig_stdout = sys.stdout
    orig_stderr = sys.stderr

    try:
        o = curses_wrapper(main_curses, exec_args, config,
                           options.interactive, locals_,
                           banner=banner)
    finally:
        sys.stdin = orig_stdin
        sys.stderr = orig_stderr
        sys.stdout = orig_stdout

# Fake stdout data so everything's still visible after exiting
    if config.flush_output and not options.quiet:
        sys.stdout.write(o)
    sys.stdout.flush()


if __name__ == '__main__':
    from bpython.cli import main
    main()

# vim: sw=4 ts=4 sts=4 ai et<|MERGE_RESOLUTION|>--- conflicted
+++ resolved
@@ -1539,16 +1539,11 @@
     global colors
     DO_RESIZE = False
 
-<<<<<<< HEAD
+    # FIXME: Handle window resize without signals
     old_sigwinch_handler = signal.signal(signal.SIGWINCH,
                                          lambda *_: sigwinch(scr))
     # redraw window after being suspended
     old_sigcont_handler = signal.signal(signal.SIGCONT, lambda *_: sigcont(scr))
-=======
-    # FIXME: Handle window resize without signals
-    #old_sigwinch_handler = signal.signal(signal.SIGWINCH,
-    #                                     lambda *_: sigwinch(scr))
->>>>>>> e1933765
 
     stdscr = scr
     try:
@@ -1601,15 +1596,10 @@
     statusbar.win.refresh()
     curses.raw(False)
 
-<<<<<<< HEAD
     # Restore signal handlers
+    # FIXME: handle window resizes without signals
     signal.signal(signal.SIGWINCH, old_sigwinch_handler)
     signal.signal(signal.SIGCONT, old_sigcont_handler)
-=======
-    # Restore SIGWINCH handler
-    # FIXME: handle window resizes without signals
-    # signal.signal(signal.SIGWINCH, old_sigwinch_handler)
->>>>>>> e1933765
 
     return repl.getstdout()
 
