# The MIT License
#
# Copyright (c) 2008 Bob Farrell
# Copyright (c) bpython authors
#
# Permission is hereby granted, free of charge, to any person obtaining a copy
# of this software and associated documentation files (the "Software"), to deal
# in the Software without restriction, including without limitation the rights
# to use, copy, modify, merge, publish, distribute, sublicense, and/or sell
# copies of the Software, and to permit persons to whom the Software is
# furnished to do so, subject to the following conditions:
#
# The above copyright notice and this permission notice shall be included in
# all copies or substantial portions of the Software.
#
# THE SOFTWARE IS PROVIDED "AS IS", WITHOUT WARRANTY OF ANY KIND, EXPRESS OR
# IMPLIED, INCLUDING BUT NOT LIMITED TO THE WARRANTIES OF MERCHANTABILITY,
# FITNESS FOR A PARTICULAR PURPOSE AND NONINFRINGEMENT. IN NO EVENT SHALL THE
# AUTHORS OR COPYRIGHT HOLDERS BE LIABLE FOR ANY CLAIM, DAMAGES OR OTHER
# LIABILITY, WHETHER IN AN ACTION OF CONTRACT, TORT OR OTHERWISE, ARISING FROM,
# OUT OF OR IN CONNECTION WITH THE SOFTWARE OR THE USE OR OTHER DEALINGS IN
# THE SOFTWARE.
#

# Modified by Brandon Navra
# Notes for Windows
# Prerequsites
#  - Curses
#  - pyreadline
#
# Added
#
# - Support for running on windows command prompt
# - input from numpad keys
#
# Issues
#
# - Suspend doesn't work nor does detection of resizing of screen
# - Instead the suspend key exits the program
# - View source doesn't work on windows unless you install the less program (From GnuUtils or Cygwin)

from __future__ import division, with_statement

import platform
import os
import sys
import curses
import math
import re
import time
import functools

import struct
if platform.system() != 'Windows':
    import signal      #Windows does not have job control
    import termios     #Windows uses curses
    import fcntl       #Windows uses curses
import unicodedata
import errno

import locale
from types import ModuleType

# These are used for syntax highlighting
from pygments import format
from pygments.formatters import TerminalFormatter
from pygments.lexers import PythonLexer
from pygments.token import Token
from bpython.formatter import BPythonFormatter

# This for completion
from bpython import importcompletion

# This for config
from bpython.config import Struct

# This for keys
from bpython.keys import cli_key_dispatch as key_dispatch

# This for i18n
from bpython import translations
from bpython.translations import _

from bpython import repl
from bpython._py3compat import py3
from bpython.pager import page
from bpython import autocomplete
import bpython.args

if not py3:
    import inspect


# --- module globals ---
stdscr = None
colors = None

DO_RESIZE = False
# ---


def getpreferredencoding():
    return locale.getpreferredencoding() or sys.getdefaultencoding()

def calculate_screen_lines(tokens, width, cursor=0):
    """Given a stream of tokens and a screen width plus an optional
    initial cursor position, return the amount of needed lines on the
    screen."""
    lines = 1
    pos = cursor
    for (token, value) in tokens:
        if token is Token.Text and value == '\n':
            lines += 1
        else:
            pos += len(value)
            lines += pos // width
            pos %= width
    return lines

def forward_if_not_current(func):
    @functools.wraps(func)
    def newfunc(self, *args, **kwargs):
        dest = self.get_dest()
        if self is dest:
            return func(self, *args, **kwargs)
        else:
            return getattr(self.get_dest(), newfunc.__name__)(*args, **kwargs)
    return newfunc


class FakeStream(object):
    """Provide a fake file object which calls functions on the interface
    provided."""

    def __init__(self, interface, get_dest):
        self.encoding = getpreferredencoding()
        self.interface = interface
        self.get_dest = get_dest

    @forward_if_not_current
    def write(self, s):
        self.interface.write(s)

    @forward_if_not_current
    def writelines(self, l):
        for s in l:
            self.write(s)

    def isatty(self):
        # some third party (amongst them mercurial) depend on this
        return True

    def flush(self):
        self.interface.flush()


class FakeStdin(object):
    """Provide a fake stdin type for things like raw_input() etc."""

    def __init__(self, interface):
        """Take the curses Repl on init and assume it provides a get_key method
        which, fortunately, it does."""

        self.encoding = getpreferredencoding()
        self.interface = interface
        self.buffer = list()

    def __iter__(self):
        return iter(self.readlines())

    def flush(self):
        """Flush the internal buffer. This is a no-op. Flushing stdin
        doesn't make any sense anyway."""

    def write(self, value):
        # XXX IPython expects sys.stdin.write to exist, there will no doubt be
        # others, so here's a hack to keep them happy
        raise IOError(errno.EBADF, "sys.stdin is read-only")

    def isatty(self):
        return True

    def readline(self, size=-1):
        """I can't think of any reason why anything other than readline would
        be useful in the context of an interactive interpreter so this is the
        only one I've done anything with. The others are just there in case
        someone does something weird to stop it from blowing up."""

        if not size:
            return ''
        elif self.buffer:
            buffer = self.buffer.pop(0)
        else:
            buffer = ''

        curses.raw(True)
        try:
            while not buffer.endswith(('\n', '\r')):
                key = self.interface.get_key()
                if key in [curses.erasechar(), 'KEY_BACKSPACE']:
                    y, x = self.interface.scr.getyx()
                    if buffer:
                        self.interface.scr.delch(y, x - 1)
                        buffer = buffer[:-1]
                    continue
                elif key == chr(4) and not buffer:
                    # C-d
                    return ''
                elif (key not in ('\n', '\r') and
                    (len(key) > 1 or unicodedata.category(key) == 'Cc')):
                    continue
                sys.stdout.write(key)
                # Include the \n in the buffer - raw_input() seems to deal with trailing
                # linebreaks and will break if it gets an empty string.
                buffer += key
        finally:
            curses.raw(False)

        if size > 0:
            rest = buffer[size:]
            if rest:
                self.buffer.append(rest)
            buffer = buffer[:size]

        if py3:
            return buffer
        else:
            return buffer.encode(getpreferredencoding())

    def read(self, size=None):
        if size == 0:
            return ''

        data = list()
        while size is None or size > 0:
            line = self.readline(size or -1)
            if not line:
                break
            if size is not None:
                size -= len(line)
            data.append(line)

        return ''.join(data)

    def readlines(self, size=-1):
        return list(iter(self.readline, ''))

# TODO:
#
# Tab completion does not work if not at the end of the line.
#
# Numerous optimisations can be made but it seems to do all the lookup stuff
# fast enough on even my crappy server so I'm not too bothered about that
# at the moment.
#
# The popup window that displays the argspecs and completion suggestions
# needs to be an instance of a ListWin class or something so I can wrap
# the addstr stuff to a higher level.
#


def get_color(config, name):
    global colors
    return colors[config.color_scheme[name].lower()]


def get_colpair(config, name):
    return curses.color_pair(get_color(config, name) + 1)


def make_colors(config):
    """Init all the colours in curses and bang them into a dictionary"""

    # blacK, Red, Green, Yellow, Blue, Magenta, Cyan, White, Default:
    c = {
        'k': 0,
        'r': 1,
        'g': 2,
        'y': 3,
        'b': 4,
        'm': 5,
        'c': 6,
        'w': 7,
        'd': -1,
    }

    if platform.system() == 'Windows':
        c = dict(c.items() +
            [
            ('K', 8),
            ('R', 9),
            ('G', 10),
            ('Y', 11),
            ('B', 12),
            ('M', 13),
            ('C', 14),
            ('W', 15),
            ]
         )

    for i in range(63):
        if i > 7:
            j = i // 8
        else:
            j = c[config.color_scheme['background']]
        curses.init_pair(i + 1, i % 8, j)

    return c


class CLIInteraction(repl.Interaction):
    def __init__(self, config, statusbar=None):
        repl.Interaction.__init__(self, config, statusbar)

    def confirm(self, q):
        """Ask for yes or no and return boolean"""
        try:
            reply = self.statusbar.prompt(q)
        except ValueError:
            return False

        return reply.lower() in (_('y'), _('yes'))


    def notify(self, s, n=10):
        return self.statusbar.message(s, n)

    def file_prompt(self, s):
        return self.statusbar.prompt(s)


class CLIRepl(repl.Repl):

    def __init__(self, scr, interp, statusbar, config, idle=None):
        repl.Repl.__init__(self, interp, config)
        self.interp.writetb = self.writetb
        self.scr = scr
        self.stdout_hist = ''
        self.list_win = newwin(get_colpair(config, 'background'), 1, 1, 1, 1)
        self.cpos = 0
        self.do_exit = False
        self.exit_value = ()
        self.f_string = ''
        self.idle = idle
        self.in_hist = False
        self.paste_mode = False
        self.last_key_press = time.time()
        self.s = ''
        self.statusbar = statusbar
        self.formatter = BPythonFormatter(config.color_scheme)
        self.interact = CLIInteraction(self.config, statusbar=self.statusbar)

        if config.cli_suggestion_width <= 0 or config.cli_suggestion_width > 1:
            config.cli_suggestion_width = 0.8

    def _get_cursor_offset(self):
        return len(self.s) - self.cpos
    def _set_cursor_offset(self, offset):
        self.cpos = len(self.s) - offset
    cursor_offset = property(_get_cursor_offset, _set_cursor_offset, None,
                             "The cursor offset from the beginning of the line")

    def addstr(self, s):
        """Add a string to the current input line and figure out
        where it should go, depending on the cursor position."""
        self.rl_history.reset()
        if not self.cpos:
            self.s += s
        else:
            l = len(self.s)
            self.s = self.s[:l - self.cpos] + s + self.s[l - self.cpos:]

        self.complete()

    def atbol(self):
        """Return True or False accordingly if the cursor is at the beginning
        of the line (whitespace is ignored). This exists so that p_key() knows
        how to handle the tab key being pressed - if there is nothing but white
        space before the cursor then process it as a normal tab otherwise
        attempt tab completion."""

        return not self.s.lstrip()

    def bs(self, delete_tabs=True):
        """Process a backspace"""

        self.rl_history.reset()
        y, x = self.scr.getyx()

        if not self.s:
            return

        if x == self.ix and y == self.iy:
            return

        n = 1

        self.clear_wrapped_lines()

        if not self.cpos:
            # I know the nested if blocks look nasty. :(
            if self.atbol() and delete_tabs:
                n = len(self.s) % self.config.tab_length
                if not n:
                    n = self.config.tab_length

            self.s = self.s[:-n]
        else:
            self.s = self.s[:-self.cpos - 1] + self.s[-self.cpos:]

        self.print_line(self.s, clr=True)

        return n

    def bs_word(self):
        self.rl_history.reset()
        pos = len(self.s) - self.cpos - 1
        deleted = []
        # First we delete any space to the left of the cursor.
        while pos >= 0 and self.s[pos] == ' ':
            deleted.append(self.s[pos])
            pos -= self.bs()
        # Then we delete a full word.
        while pos >= 0 and self.s[pos] != ' ':
            deleted.append(self.s[pos])
            pos -= self.bs()

        return ''.join(reversed(deleted))

    def check(self):
        """Check if paste mode should still be active and, if not, deactivate
        it and force syntax highlighting."""

        if (self.paste_mode
            and time.time() - self.last_key_press > self.config.paste_time):
            self.paste_mode = False
            self.print_line(self.s)

    def clear_current_line(self):
        """Called when a SyntaxError occured in the interpreter. It is
        used to prevent autoindentation from occuring after a
        traceback."""
        repl.Repl.clear_current_line(self)
        self.s = ''

    def clear_wrapped_lines(self):
        """Clear the wrapped lines of the current input."""
        # curses does not handle this on its own. Sad.
        height, width = self.scr.getmaxyx()
        max_y = min(self.iy + (self.ix + len(self.s)) // width + 1, height)
        for y in xrange(self.iy + 1, max_y):
            self.scr.move(y, 0)
            self.scr.clrtoeol()

    def complete(self, tab=False):
        """Get Autcomplete list and window.

        Called whenever these should be updated, and called
        with tab
        """
        if self.paste_mode:
            self.scr.touchwin() #TODO necessary?
            return

        list_win_visible = repl.Repl.complete(self, tab)
        if list_win_visible:
            try:
                self.show_list(self.matches_iter.matches, topline=self.argspec, formatter=self.matches_iter.completer.format)
            except curses.error:
                # XXX: This is a massive hack, it will go away when I get
                # cusswords into a good enough state that we can start
                # using it.
                self.list_win.border()
                self.list_win.refresh()
                list_win_visible = False
        if not list_win_visible:
            self.scr.redrawwin()
            self.scr.refresh()

    def clrtobol(self):
        """Clear from cursor to beginning of line; usual C-u behaviour"""
        self.clear_wrapped_lines()

        if not self.cpos:
            self.s = ''
        else:
            self.s = self.s[-self.cpos:]

        self.print_line(self.s, clr=True)
        self.scr.redrawwin()
        self.scr.refresh()

    def _get_current_line(self):
        return self.s
    def _set_current_line(self, line):
        self.s = line
    current_line = property(_get_current_line, _set_current_line, None,
                            "The characters of the current line")

    def cut_to_buffer(self):
        """Clear from cursor to end of line, placing into cut buffer"""
        self.cut_buffer = self.s[-self.cpos:]
        self.s = self.s[:-self.cpos]
        self.cpos = 0
        self.print_line(self.s, clr=True)
        self.scr.redrawwin()
        self.scr.refresh()

    def delete(self):
        """Process a del"""
        if not self.s:
            return

        if self.mvc(-1):
            self.bs(False)

    def echo(self, s, redraw=True):
        """Parse and echo a formatted string with appropriate attributes. It
        uses the formatting method as defined in formatter.py to parse the
        srings. It won't update the screen if it's reevaluating the code (as it
        does with undo)."""
        if not py3 and isinstance(s, unicode):
            s = s.encode(getpreferredencoding())

        a = get_colpair(self.config, 'output')
        if '\x01' in s:
            rx = re.search('\x01([A-Za-z])([A-Za-z]?)', s)
            if rx:
                fg = rx.groups()[0]
                bg = rx.groups()[1]
                col_num = self._C[fg.lower()]
                if bg and bg != 'I':
                    col_num *= self._C[bg.lower()]

                a = curses.color_pair(int(col_num) + 1)
                if bg == 'I':
                    a = a | curses.A_REVERSE
                s = re.sub('\x01[A-Za-z][A-Za-z]?', '', s)
                if fg.isupper():
                    a = a | curses.A_BOLD
        s = s.replace('\x03', '')
        s = s.replace('\x01', '')

        # Replace NUL bytes, as addstr raises an exception otherwise
        s = s.replace('\0', '')
        # Replace \r\n bytes, as addstr remove the current line otherwise
        s = s.replace('\r\n', '\n')

        self.scr.addstr(s, a)

        if redraw and not self.evaluating:
            self.scr.refresh()

    def end(self, refresh=True):
        self.cpos = 0
        h, w = gethw()
        y, x = divmod(len(self.s) + self.ix, w)
        y += self.iy
        self.scr.move(y, x)
        if refresh:
            self.scr.refresh()

        return True

    def hbegin(self):
        """Replace the active line with first line in history and
        increment the index to keep track"""
        self.cpos = 0
        self.clear_wrapped_lines()
        self.rl_history.enter(self.s)
        self.s = self.rl_history.first()
        self.print_line(self.s, clr=True)

    def hend(self):
        """Same as hbegin() but, well, forward"""
        self.cpos = 0
        self.clear_wrapped_lines()
        self.rl_history.enter(self.s)
        self.s = self.rl_history.last()
        self.print_line(self.s, clr=True)

    def back(self):
        """Replace the active line with previous line in history and
        increment the index to keep track"""

        self.cpos = 0
        self.clear_wrapped_lines()
        self.rl_history.enter(self.s)
        self.s = self.rl_history.back()
        self.print_line(self.s, clr=True)

    def fwd(self):
        """Same as back() but, well, forward"""

        self.cpos = 0
        self.clear_wrapped_lines()
        self.rl_history.enter(self.s)
        self.s = self.rl_history.forward()
        self.print_line(self.s, clr=True)

    def search(self):
        """Search with the partial matches from the history object."""

        self.cpo = 0
        self.clear_wrapped_lines()
        self.rl_history.enter(self.s)
        self.s = self.rl_history.back(start=False, search=True)
        self.print_line(self.s, clr=True)

    def get_key(self):
        key = ''
        while True:
            try:
                key += self.scr.getkey()
                if py3:
                    # Seems like we get a in the locale's encoding
                    # encoded string in Python 3 as well, but of
                    # type str instead of bytes, hence convert it to
                    # bytes first and decode then
                    key = key.encode('latin-1').decode(getpreferredencoding())
                else:
                    key = key.decode(getpreferredencoding())
                self.scr.nodelay(False)
            except UnicodeDecodeError:
                # Yes, that actually kind of sucks, but I don't see another way to get
                # input right
                self.scr.nodelay(True)
            except curses.error:
                # I'm quite annoyed with the ambiguity of this exception handler. I previously
                # caught "curses.error, x" and accessed x.message and checked that it was "no
                # input", which seemed a crappy way of doing it. But then I ran it on a
                # different computer and the exception seems to have entirely different
                # attributes. So let's hope getkey() doesn't raise any other crazy curses
                # exceptions. :)
                self.scr.nodelay(False)
                # XXX What to do here? Raise an exception?
                if key:
                    return key
            else:
                if key != '\x00':
                    t = time.time()
                    self.paste_mode = (
                        t - self.last_key_press <= self.config.paste_time
                    )
                    self.last_key_press = t
                    return key
                else:
                    key = ''
            finally:
                if self.idle:
                    self.idle(self)

    def get_line(self):
        """Get a line of text and return it
        This function initialises an empty string and gets the
        curses cursor position on the screen and stores it
        for the echo() function to use later (I think).
        Then it waits for key presses and passes them to p_key(),
        which returns None if Enter is pressed (that means "Return",
        idiot)."""

        self.s = ''
        self.rl_history.reset()
        self.iy, self.ix = self.scr.getyx()

        if not self.paste_mode:
            for _ in xrange(self.next_indentation()):
                self.p_key('\t')

        self.cpos = 0

        while True:
            key = self.get_key()
            if self.p_key(key) is None:
                if self.config.cli_trim_prompts and self.s.startswith(">>> "):
                    self.s = self.s[4:]
                return self.s

    def home(self, refresh=True):
        self.scr.move(self.iy, self.ix)
        self.cpos = len(self.s)
        if refresh:
            self.scr.refresh()
        return True

    def lf(self):
        """Process a linefeed character; it only needs to check the
        cursor position and move appropriately so it doesn't clear
        the current line after the cursor."""
        if self.cpos:
            for _ in range(self.cpos):
                self.mvc(-1)

        # Reprint the line (as there was maybe a highlighted paren in it)
        self.print_line(self.s, newline=True)
        self.echo("\n")

    def mkargspec(self, topline, down):
        """This figures out what to do with the argspec and puts it nicely into
        the list window. It returns the number of lines used to display the
        argspec.  It's also kind of messy due to it having to call so many
        addstr() to get the colouring right, but it seems to be pretty
        sturdy."""

        r = 3
        fn = topline[0]
        args = topline[1][0]
        kwargs = topline[1][3]
        _args = topline[1][1]
        _kwargs = topline[1][2]
        is_bound_method = topline[2]
        in_arg = topline[3]
        if py3:
            kwonly = topline[1][4]
            kwonly_defaults = topline[1][5] or dict()
        max_w = int(self.scr.getmaxyx()[1] * 0.6)
        self.list_win.erase()
        self.list_win.resize(3, max_w)
        h, w = self.list_win.getmaxyx()

        self.list_win.addstr('\n  ')
        self.list_win.addstr(fn,
            get_colpair(self.config, 'name') | curses.A_BOLD)
        self.list_win.addstr(': (', get_colpair(self.config, 'name'))
        maxh = self.scr.getmaxyx()[0]

        if is_bound_method and isinstance(in_arg, int):
            in_arg += 1

        punctuation_colpair = get_colpair(self.config, 'punctuation')

        for k, i in enumerate(args):
            y, x = self.list_win.getyx()
            ln = len(str(i))
            kw = None
            if kwargs and k + 1 > len(args) - len(kwargs):
                kw = repr(kwargs[k - (len(args) - len(kwargs))])
                ln += len(kw) + 1

            if ln + x >= w:
                ty = self.list_win.getbegyx()[0]
                if not down and ty > 0:
                    h += 1
                    self.list_win.mvwin(ty - 1, 1)
                    self.list_win.resize(h, w)
                elif down and h + r < maxh - ty:
                    h += 1
                    self.list_win.resize(h, w)
                else:
                    break
                r += 1
                self.list_win.addstr('\n\t')

            if str(i) == 'self' and k == 0:
                color = get_colpair(self.config, 'name')
            else:
                color = get_colpair(self.config, 'token')

            if k == in_arg or i == in_arg:
                color |= curses.A_BOLD

            if not py3:
                # See issue #138: We need to format tuple unpacking correctly
                # We use the undocumented function inspection.strseq() for
                # that. Fortunately, that madness is gone in Python 3.
                self.list_win.addstr(inspect.strseq(i, str), color)
            else:
                self.list_win.addstr(str(i), color)
            if kw is not None:
                self.list_win.addstr('=', punctuation_colpair)
                self.list_win.addstr(kw, get_colpair(self.config, 'token'))
            if k != len(args) -1:
                self.list_win.addstr(', ', punctuation_colpair)

        if _args:
            if args:
                self.list_win.addstr(', ', punctuation_colpair)
            self.list_win.addstr('*%s' % (_args, ),
                                 get_colpair(self.config, 'token'))

        if py3 and kwonly:
            if not _args:
                if args:
                    self.list_win.addstr(', ', punctuation_colpair)
                self.list_win.addstr('*', punctuation_colpair)
            marker = object()
            for arg in kwonly:
                self.list_win.addstr(', ', punctuation_colpair)
                color = get_colpair(self.config, 'token')
                if arg == in_arg:
                    color |= curses.A_BOLD
                self.list_win.addstr(arg, color)
                default = kwonly_defaults.get(arg, marker)
                if default is not marker:
                    self.list_win.addstr('=', punctuation_colpair)
                    self.list_win.addstr(repr(default),
                                         get_colpair(self.config, 'token'))

        if _kwargs:
            if args or _args or (py3 and kwonly):
                self.list_win.addstr(', ', punctuation_colpair)
            self.list_win.addstr('**%s' % (_kwargs, ),
                                 get_colpair(self.config, 'token'))
        self.list_win.addstr(')', punctuation_colpair)

        return r

    def mvc(self, i, refresh=True):
        """This method moves the cursor relatively from the current
        position, where:
            0 == (right) end of current line
            length of current line len(self.s) == beginning of current line
        and:
            current cursor position + i
            for positive values of i the cursor will move towards the beginning
            of the line, negative values the opposite."""
        y, x = self.scr.getyx()

        if self.cpos == 0 and i < 0:
            return False

        if x == self.ix and y == self.iy and i >= 1:
            return False

        h, w = gethw()
        if x - i < 0:
            y -= 1
            x = w

        if x - i >= w:
            y += 1
            x = 0 + i

        self.cpos += i
        self.scr.move(y, x - i)
        if refresh:
            self.scr.refresh()

        return True

    def p_key(self, key):
        """Process a keypress"""

        if key is None:
            return ''

        config = self.config

        if platform.system() == 'Windows':
            C_BACK = chr(127)
            BACKSP = chr(8)
        else:
            C_BACK = chr(8)
            BACKSP = chr(127)

        if key == C_BACK:  # C-Backspace (on my computer anyway!)
            self.clrtobol()
            key = '\n'
            # Don't return; let it get handled

        if key == chr(27): #Escape Key
            return ''

        if key in (BACKSP, 'KEY_BACKSPACE'):
            self.bs()
            self.complete()
            return ''

        elif key in key_dispatch[config.delete_key] and not self.s:
            # Delete on empty line exits
            self.do_exit = True
            return None

        elif key in ('KEY_DC', ) + key_dispatch[config.delete_key]:
            self.delete()
            self.complete()
            # Redraw (as there might have been highlighted parens)
            self.print_line(self.s)
            return ''

        elif key in key_dispatch[config.undo_key]:  # C-r
            self.undo()
            return ''

        elif key in key_dispatch[config.search_key]:
            self.search()
            return ''

        elif key in ('KEY_UP', ) + key_dispatch[config.up_one_line_key]:
            # Cursor Up/C-p
            self.back()
            return ''

        elif key in ('KEY_DOWN', ) + key_dispatch[config.down_one_line_key]:
            # Cursor Down/C-n
            self.fwd()
            return ''

        elif key in ("KEY_LEFT",' ^B', chr(2)):  # Cursor Left or ^B
            self.mvc(1)
            # Redraw (as there might have been highlighted parens)
            self.print_line(self.s)

        elif key in ("KEY_RIGHT", '^F', chr(6)):  # Cursor Right or ^F
            self.mvc(-1)
            # Redraw (as there might have been highlighted parens)
            self.print_line(self.s)

        elif key in ("KEY_HOME", '^A', chr(1)):  # home or ^A
            self.home()
            # Redraw (as there might have been highlighted parens)
            self.print_line(self.s)

        elif key in ("KEY_END", '^E', chr(5)):  # end or ^E
            self.end()
            # Redraw (as there might have been highlighted parens)
            self.print_line(self.s)

        elif key in ("KEY_NPAGE", '\T'): # page_down or \T
            self.hend()
            self.print_line(self.s)

        elif key in ("KEY_PPAGE", '\S'): # page_up or \S
            self.hbegin()
            self.print_line(self.s)

        elif key in key_dispatch[config.cut_to_buffer_key]:  # cut to buffer
            self.cut_to_buffer()
            return ''

        elif key in key_dispatch[config.yank_from_buffer_key]:
            # yank from buffer
            self.yank_from_buffer()
            return ''

        elif key in key_dispatch[config.clear_word_key]:
            self.cut_buffer = self.bs_word()
            self.complete()
            return ''

        elif key in key_dispatch[config.clear_line_key]:
            self.clrtobol()
            return ''

        elif key in key_dispatch[config.clear_screen_key]:
            self.s_hist = [self.s_hist[-1]]
            self.highlighted_paren = None
            self.redraw()
            return ''

        elif key in key_dispatch[config.exit_key]:
            if not self.s:
                self.do_exit = True
                return None
            else:
                return ''

        elif key in key_dispatch[config.save_key]:
            self.write2file()
            return ''

        elif key in key_dispatch[config.pastebin_key]:
            self.pastebin()
            return ''

        elif key in key_dispatch[config.last_output_key]:
            page(self.stdout_hist[self.prev_block_finished:-4])
            return ''

        elif key in key_dispatch[config.show_source_key]:
            try:
                source = self.get_source_of_current_name()
                if config.highlight_show_source:
                    source = format(PythonLexer().get_tokens(source),
                                    TerminalFormatter())
                page(source)
<<<<<<< HEAD
            except (ValueError, NameError), e:
                self.statusbar.message(_(e))
            except (AttributeError, IOError, TypeError), e:
                self.statusbar.message(_('Failed to get source: %s' % e))
=======
            except (ValueError, AttributeError, IOError, TypeError), e:
                self.statusbar.message(_(e))
            except (NameError), e:
                self.statusbar.message(_('Cannot get source: %s' % e))
>>>>>>> 73d74b24
            return ''

        elif key in ('\n', '\r', 'PADENTER'):
            self.lf()
            return None

        elif key == '\t':
            return self.tab()

        elif key == 'KEY_BTAB':
            return self.tab(back=True)

        elif key in key_dispatch[config.suspend_key]:
            if platform.system() != 'Windows':
                self.suspend()
                return ''
            else:
                self.do_exit = True
                return None

        elif key == '\x18':
            return self.send_current_line_to_editor()

        elif key == '\x03':
            raise KeyboardInterrupt()

        elif key[0:3] == 'PAD' and not key in ('PAD0', 'PADSTOP'):
            pad_keys = {
                'PADMINUS': '-',
                'PADPLUS': '+',
                'PADSLASH': '/',
                'PADSTAR': '*',
            }
            try:
                self.addstr(pad_keys[key])
                self.print_line(self.s)
            except KeyError:
                return ''
        elif len(key) == 1 and not unicodedata.category(key) == 'Cc':
            self.addstr(key)
            self.print_line(self.s)

        else:
            return ''

        return True

    def print_line(self, s, clr=False, newline=False):
        """Chuck a line of text through the highlighter, move the cursor
        to the beginning of the line and output it to the screen."""

        if not s:
            clr = True

        if self.highlighted_paren is not None:
            # Clear previous highlighted paren
            self.reprint_line(*self.highlighted_paren)
            self.highlighted_paren = None

        if self.config.syntax and (not self.paste_mode or newline):
            o = format(self.tokenize(s, newline), self.formatter)
        else:
            o = s

        self.f_string = o
        self.scr.move(self.iy, self.ix)

        if clr:
            self.scr.clrtoeol()

        if clr and not s:
            self.scr.refresh()

        if o:
            for t in o.split('\x04'):
                self.echo(t.rstrip('\n'))

        if self.cpos:
            t = self.cpos
            for _ in range(self.cpos):
                self.mvc(1)
            self.cpos = t

    def prompt(self, more):
        """Show the appropriate Python prompt"""
        if not more:
            self.echo("\x01%s\x03%s" % (self.config.color_scheme['prompt'], self.ps1))
            self.stdout_hist += self.ps1
            self.s_hist.append('\x01%s\x03%s\x04' %
                               (self.config.color_scheme['prompt'], self.ps1))
        else:
            prompt_more_color = self.config.color_scheme['prompt_more']
            self.echo("\x01%s\x03%s" % (prompt_more_color, self.ps2))
            self.stdout_hist += self.ps2
            self.s_hist.append('\x01%s\x03%s\x04' % (prompt_more_color, self.ps2))

    def push(self, s, insert_into_history=True):
        # curses.raw(True) prevents C-c from causing a SIGINT
        curses.raw(False)
        try:
            return repl.Repl.push(self, s, insert_into_history)
        except SystemExit, e:
            # Avoid a traceback on e.g. quit()
            self.do_exit = True
            self.exit_value = e.args
            return False
        finally:
            curses.raw(True)

    def redraw(self):
        """Redraw the screen."""
        self.scr.erase()
        for k, s in enumerate(self.s_hist):
            if not s:
                continue
            self.iy, self.ix = self.scr.getyx()
            for i in s.split('\x04'):
                self.echo(i, redraw=False)
            if k < len(self.s_hist) -1:
                self.scr.addstr('\n')
        self.iy, self.ix = self.scr.getyx()
        self.print_line(self.s)
        self.scr.refresh()
        self.statusbar.refresh()

    def repl(self):
        """Initialise the repl and jump into the loop. This method also has to
        keep a stack of lines entered for the horrible "undo" feature. It also
        tracks everything that would normally go to stdout in the normal Python
        interpreter so it can quickly write it to stdout on exit after
        curses.endwin(), as well as a history of lines entered for using
        up/down to go back and forth (which has to be separate to the
        evaluation history, which will be truncated when undoing."""

        # Use our own helper function because Python's will use real stdin and
        # stdout instead of our wrapped
        self.push('from bpython._internal import _help as help\n', False)

        self.iy, self.ix = self.scr.getyx()
        self.more = False
        while not self.do_exit:
            self.f_string = ''
            self.prompt(self.more)
            try:
                inp = self.get_line()
            except KeyboardInterrupt:
                self.statusbar.message('KeyboardInterrupt')
                self.scr.addstr('\n')
                self.scr.touchwin()
                self.scr.refresh()
                continue

            self.scr.redrawwin()
            if self.do_exit:
                return self.exit_value

            self.history.append(inp)
            self.s_hist[-1] += self.f_string
            if py3:
                self.stdout_hist += inp + '\n'
            else:
                self.stdout_hist += inp.encode(getpreferredencoding()) + '\n'
            stdout_position = len(self.stdout_hist)
            self.more = self.push(inp)
            if not self.more:
                self.prev_block_finished = stdout_position
                self.s = ''
        return self.exit_value

    def reprint_line(self, lineno, tokens):
        """Helper function for paren highlighting: Reprint line at offset
        `lineno` in current input buffer."""
        if not self.buffer or lineno == len(self.buffer):
            return

        real_lineno = self.iy
        height, width = self.scr.getmaxyx()
        for i in xrange(lineno, len(self.buffer)):
            string = self.buffer[i]
            # 4 = length of prompt
            length = len(string.encode(getpreferredencoding())) + 4
            real_lineno -= int(math.ceil(length / width))
        if real_lineno < 0:
            return

        self.scr.move(real_lineno,
                      len(self.ps1) if lineno == 0 else len(self.ps2))
        line = format(tokens, BPythonFormatter(self.config.color_scheme))
        for string in line.split('\x04'):
            self.echo(string)

    def resize(self):
        """This method exists simply to keep it straight forward when
        initialising a window and resizing it."""
        self.size()
        self.scr.erase()
        self.scr.resize(self.h, self.w)
        self.scr.mvwin(self.y, self.x)
        self.statusbar.resize(refresh=False)
        self.redraw()


    def getstdout(self):
        """This method returns the 'spoofed' stdout buffer, for writing to a
        file or sending to a pastebin or whatever."""

        return self.stdout_hist + '\n'


    def reevaluate(self):
        """Clear the buffer, redraw the screen and re-evaluate the history"""

        self.evaluating = True
        self.stdout_hist = ''
        self.f_string = ''
        self.buffer = []
        self.scr.erase()
        self.s_hist = []
        # Set cursor position to -1 to prevent paren matching
        self.cpos = -1

        self.prompt(False)

        self.iy, self.ix = self.scr.getyx()
        for line in self.history:
            if py3:
                self.stdout_hist += line + '\n'
            else:
                self.stdout_hist += line.encode(getpreferredencoding()) + '\n'
            self.print_line(line)
            self.s_hist[-1] += self.f_string
            # I decided it was easier to just do this manually
            # than to make the print_line and history stuff more flexible.
            self.scr.addstr('\n')
            self.more = self.push(line)
            self.prompt(self.more)
            self.iy, self.ix = self.scr.getyx()

        self.cpos = 0
        indent = repl.next_indentation(self.s, self.config.tab_length)
        self.s = ''
        self.scr.refresh()

        if self.buffer:
            for _ in xrange(indent):
                self.tab()

        self.evaluating = False
        #map(self.push, self.history)
        #^-- That's how simple this method was at first :(

    def write(self, s):
        """For overriding stdout defaults"""
        if '\x04' in s:
            for block in s.split('\x04'):
                self.write(block)
            return
        if s.rstrip() and '\x03' in s:
            t = s.split('\x03')[1]
        else:
            t = s

        if not py3 and isinstance(t, unicode):
            t = t.encode(getpreferredencoding())

        if not self.stdout_hist:
            self.stdout_hist = t
        else:
            self.stdout_hist += t

        self.echo(s)
        self.s_hist.append(s.rstrip())


    def show_list(self, items, topline=None, formatter=None, current_item=None):

        shared = Struct()
        shared.cols = 0
        shared.rows = 0
        shared.wl = 0
        y, x = self.scr.getyx()
        h, w = self.scr.getmaxyx()
        down = (y < h // 2)
        if down:
            max_h = h - y
        else:
            max_h = y + 1
        max_w = int(w * self.config.cli_suggestion_width)
        self.list_win.erase()

        if items:
            items = [formatter(x) for x in items]
            if current_item:
                current_item = formatter(current_item)

        if topline:
            height_offset = self.mkargspec(topline, down) + 1
        else:
            height_offset = 0

        def lsize():
            wl = max(len(i) for i in v_items) + 1
            if not wl:
                wl = 1
            cols = ((max_w - 2) // wl) or 1
            rows = len(v_items) // cols

            if cols * rows < len(v_items):
                rows += 1

            if rows + 2 >= max_h:
                rows = max_h - 2
                return False

            shared.rows = rows
            shared.cols = cols
            shared.wl = wl
            return True

        if items:
            # visible items (we'll append until we can't fit any more in)
            v_items = [items[0][:max_w - 3]]
            lsize()
        else:
            v_items = []

        for i in items[1:]:
            v_items.append(i[:max_w - 3])
            if not lsize():
                del v_items[-1]
                v_items[-1] = '...'
                break

        rows = shared.rows
        if rows + height_offset < max_h:
            rows += height_offset
            display_rows = rows
        else:
            display_rows = rows + height_offset

        cols = shared.cols
        wl = shared.wl

        if topline and not v_items:
            w = max_w
        elif wl + 3 > max_w:
            w = max_w
        else:
            t = (cols + 1) * wl + 3
            if t > max_w:
                t = max_w
            w = t

        if height_offset and display_rows + 5 >= max_h:
            del v_items[-(cols * (height_offset)):]

        if self.docstring is None:
            self.list_win.resize(rows + 2, w)
        else:
            docstring = self.format_docstring(self.docstring, max_w - 2,
                max_h - height_offset)
            docstring_string = ''.join(docstring)
            rows += len(docstring)
            self.list_win.resize(rows, max_w)

        if down:
            self.list_win.mvwin(y + 1, 0)
        else:
            self.list_win.mvwin(y - rows - 2, 0)

        if v_items:
            self.list_win.addstr('\n ')

        if not py3:
            encoding = getpreferredencoding()
        for ix, i in enumerate(v_items):
            padding = (wl - len(i)) * ' '
            if i == current_item:
                color = get_colpair(self.config, 'operator')
            else:
                color = get_colpair(self.config, 'main')
            if not py3:
                i = i.encode(encoding)
            self.list_win.addstr(i + padding, color)
            if ((cols == 1 or (ix and not (ix + 1) % cols))
                    and ix + 1 < len(v_items)):
                self.list_win.addstr('\n ')

        if self.docstring is not None:
            if not py3 and isinstance(docstring_string, unicode):
                docstring_string = docstring_string.encode(encoding, 'ignore')
            self.list_win.addstr('\n' + docstring_string,
                                 get_colpair(self.config, 'comment'))
            # XXX: After all the trouble I had with sizing the list box (I'm not very good
            # at that type of thing) I decided to do this bit of tidying up here just to
            # make sure there's no unnececessary blank lines, it makes things look nicer.

        y = self.list_win.getyx()[0]
        self.list_win.resize(y + 2, w)

        self.statusbar.win.touchwin()
        self.statusbar.win.noutrefresh()
        self.list_win.attron(get_colpair(self.config, 'main'))
        self.list_win.border()
        self.scr.touchwin()
        self.scr.cursyncup()
        self.scr.noutrefresh()

        # This looks a little odd, but I can't figure a better way to stick the cursor
        # back where it belongs (refreshing the window hides the list_win)

        self.scr.move(*self.scr.getyx())
        self.list_win.refresh()

    def size(self):
        """Set instance attributes for x and y top left corner coordinates
        and width and heigth for the window."""
        global stdscr
        h, w = stdscr.getmaxyx()
        self.y = 0
        self.w = w
        self.h = h - 1
        self.x = 0

    def suspend(self):
        """Suspend the current process for shell job control."""
        if platform.system() != 'Windows':
            curses.endwin()
            os.kill(os.getpid(), signal.SIGSTOP)

    def tab(self, back=False):
        """Process the tab key being hit.

        If there's only whitespace
        in the line or the line is blank then process a normal tab,
        otherwise attempt to autocomplete to the best match of possible
        choices in the match list.

        If `back` is True, walk backwards through the list of suggestions
        and don't indent if there are only whitespace in the line.
        """

        # 1. check if we should add a tab character
        if self.atbol() and not back:
            x_pos = len(self.s) - self.cpos
            num_spaces = x_pos % self.config.tab_length
            if not num_spaces:
                num_spaces = self.config.tab_length

            self.addstr(' ' * num_spaces)
            self.print_line(self.s)
            return True

        # 2. run complete() if we aren't already iterating through matches
        if not self.matches_iter:
            self.complete(tab=True)
            self.print_line(self.s)

        # 3. check to see if we can expand the current word
        if self.matches_iter.is_cseq():
            #TODO resolve this error-prone situation:
            # can't assign at same time to self.s and self.cursor_offset
            # because for cursor_offset
            # property to work correctly, self.s must already be set
            temp_cursor_offset, self.s = self.matches_iter.substitute_cseq()
            self.cursor_offset = temp_cursor_offset
            self.print_line(self.s)
            if not self.matches_iter:
                self.complete()

        # 4. swap current word for a match list item
        elif self.matches_iter.matches:
            current_match = back and self.matches_iter.previous() \
                                  or self.matches_iter.next()
            try:
                self.show_list(self.matches_iter.matches, topline=self.argspec,
                               formatter=self.matches_iter.completer.format,
                               current_item=current_match)
            except curses.error:
                # XXX: This is a massive hack, it will go away when I get
                # cusswords into a good enough state that we can start
                # using it.
                self.list_win.border()
                self.list_win.refresh()
            _, self.s = self.matches_iter.cur_line()
            self.print_line(self.s, True)
        return True

    def undo(self, n=1):
        repl.Repl.undo(self, n)

        # This will unhighlight highlighted parens
        self.print_line(self.s)

    def writetb(self, lines):
        for line in lines:
            self.write('\x01%s\x03%s' % (self.config.color_scheme['error'],
                                         line))

    def yank_from_buffer(self):
        """Paste the text from the cut buffer at the current cursor location"""
        self.addstr(self.cut_buffer)
        self.print_line(self.s, clr=True)

    def send_current_line_to_editor(self):
        lines = self.send_to_external_editor(self.s).split('\n')
        self.s = ''
        self.print_line(self.s)
        while lines and not lines[-1]:
            lines.pop()
        if not lines:
            return ''

        self.f_string = ''
        self.cpos = -1 # Set cursor position to -1 to prevent paren matching

        self.iy, self.ix = self.scr.getyx()
        self.evaluating = True
        for line in lines:
            if py3:
                self.stdout_hist += line + '\n'
            else:
                self.stdout_hist += line.encode(getpreferredencoding()) + '\n'
            self.history.append(line)
            self.print_line(line)
            self.s_hist[-1] += self.f_string
            self.scr.addstr('\n')
            self.more = self.push(line)
            self.prompt(self.more)
            self.iy, self.ix = self.scr.getyx()
        self.evaluating = False

        self.cpos = 0
        indent = repl.next_indentation(self.s, self.config.tab_length)
        self.s = ''
        self.scr.refresh()

        if self.buffer:
            for _ in xrange(indent):
                self.tab()

        self.print_line(self.s)
        self.scr.redrawwin()
        return ''

class Statusbar(object):
    """This class provides the status bar at the bottom of the screen.
    It has message() and prompt() methods for user interactivity, as
    well as settext() and clear() methods for changing its appearance.

    The check() method needs to be called repeatedly if the statusbar is
    going to be aware of when it should update its display after a message()
    has been called (it'll display for a couple of seconds and then disappear).

    It should be called as:
        foo = Statusbar(stdscr, scr, 'Initial text to display')
    or, for a blank statusbar:
        foo = Statusbar(stdscr, scr)

    It can also receive the argument 'c' which will be an integer referring
    to a curses colour pair, e.g.:
        foo = Statusbar(stdscr, 'Hello', c=4)

    stdscr should be a curses window object in which to put the status bar.
    pwin should be the parent window. To be honest, this is only really here
    so the cursor can be returned to the window properly.

    """

    def __init__(self, scr, pwin, background, config, s=None, c=None):
        """Initialise the statusbar and display the initial text (if any)"""
        self.size()
        self.win = newwin(background, self.h, self.w, self.y, self.x)

        self.config = config

        self.s = s or ''
        self._s = self.s
        self.c = c
        self.timer = 0
        self.pwin = pwin
        self.settext(s, c)

    def size(self):
        """Set instance attributes for x and y top left corner coordinates
        and width and heigth for the window."""
        h, w = gethw()
        self.y = h - 1
        self.w = w
        self.h = 1
        self.x = 0

    def resize(self, refresh=True):
        """This method exists simply to keep it straight forward when
        initialising a window and resizing it."""
        self.size()
        self.win.mvwin(self.y, self.x)
        self.win.resize(self.h, self.w)
        if refresh:
            self.refresh()

    def refresh(self):
        """This is here to make sure the status bar text is redraw properly
        after a resize."""
        self.settext(self._s)

    def check(self):
        """This is the method that should be called every half second or so
        to see if the status bar needs updating."""
        if not self.timer:
            return

        if time.time() < self.timer:
            return

        self.settext(self._s)

    def message(self, s, n=3):
        """Display a message for a short n seconds on the statusbar and return
        it to its original state."""
        self.timer = time.time() + n
        self.settext(s)

    def prompt(self, s=''):
        """Prompt the user for some input (with the optional prompt 's') and
        return the input text, then restore the statusbar to its original
        value."""

        self.settext(s or '? ', p=True)
        iy, ix = self.win.getyx()

        def bs(s):
            y, x = self.win.getyx()
            if x == ix:
                return s
            s = s[:-1]
            self.win.delch(y, x - 1)
            self.win.move(y, x - 1)
            return s

        o = ''
        while True:
            c = self.win.getch()

            # '\b'
            if c == 127:
                o = bs(o)
            # '\n'
            elif c == 10:
                break
            # ESC
            elif c == 27:
                curses.flushinp()
                raise ValueError
            # literal
            elif 0 < c < 127:
                c = chr(c)
                self.win.addstr(c, get_colpair(self.config, 'prompt'))
                o += c

        self.settext(self._s)
        return o

    def settext(self, s, c=None, p=False):
        """Set the text on the status bar to a new permanent value; this is the
        value that will be set after a prompt or message. c is the optional
        curses colour pair to use (if not specified the last specified colour
        pair will be used).  p is True if the cursor is expected to stay in the
        status window (e.g. when prompting)."""

        self.win.erase()
        if len(s) >= self.w:
            s = s[:self.w - 1]

        self.s = s
        if c:
            self.c = c

        if s:
            if not py3 and isinstance(s, unicode):
                s = s.encode(getpreferredencoding())

            if self.c:
                self.win.addstr(s, self.c)
            else:
                self.win.addstr(s)

        if not p:
            self.win.noutrefresh()
            self.pwin.refresh()
        else:
            self.win.refresh()

    def clear(self):
        """Clear the status bar."""
        self.win.clear()


def init_wins(scr, config):
    """Initialise the two windows (the main repl interface and the little
    status bar at the bottom with some stuff in it)"""
    #TODO: Document better what stuff is on the status bar.

    background = get_colpair(config, 'background')
    h, w = gethw()

    main_win = newwin(background, h - 1, w, 0, 0)
    main_win.scrollok(True)
    main_win.keypad(1)
    # Thanks to Angus Gibson for pointing out this missing line which was causing
    # problems that needed dirty hackery to fix. :)

    statusbar = Statusbar(scr, main_win, background, config,
        _(" <%s> Rewind  <%s> Save  <%s> Pastebin "
          " <%s> Pager  <%s> Show Source ") %
          (config.undo_key, config.save_key, config.pastebin_key,
           config.last_output_key, config.show_source_key),
            get_colpair(config, 'main'))

    return main_win, statusbar


def sigwinch(unused_scr):
    global DO_RESIZE
    DO_RESIZE = True

def sigcont(unused_scr):
    sigwinch(unused_scr)
    # Forces the redraw
    curses.ungetch('\x00')

def gethw():
    """I found this code on a usenet post, and snipped out the bit I needed,
    so thanks to whoever wrote that, sorry I forgot your name, I'm sure you're
    a great guy.

    It's unfortunately necessary (unless someone has any better ideas) in order
    to allow curses and readline to work together. I looked at the code for
    libreadline and noticed this comment:

        /* This is the stuff that is hard for me.  I never seem to write good
           display routines in C.  Let's see how I do this time. */

    So I'm not going to ask any questions.

    """

    if platform.system() != 'Windows':
        h, w = struct.unpack(
            "hhhh",
            fcntl.ioctl(sys.__stdout__, termios.TIOCGWINSZ, "\000" * 8))[0:2]
    else:
        from ctypes import windll, create_string_buffer

        # stdin handle is -10
        # stdout handle is -11
        # stderr handle is -12

        h = windll.kernel32.GetStdHandle(-12)
        csbi = create_string_buffer(22)
        res = windll.kernel32.GetConsoleScreenBufferInfo(h, csbi)

        if res:
            (bufx, bufy, curx, cury, wattr,
             left, top, right, bottom, maxx, maxy) = struct.unpack("hhhhHhhhhhh", csbi.raw)
            sizex = right - left + 1
            sizey = bottom - top + 1
        else:
            sizex, sizey = stdscr.getmaxyx()# can't determine actual size - return default values

        h, w = sizey, sizex
    return h, w


def idle(caller):
    """This is called once every iteration through the getkey()
    loop (currently in the Repl class, see the get_line() method).
    The statusbar check needs to go here to take care of timed
    messages and the resize handlers need to be here to make
    sure it happens conveniently."""
    global DO_RESIZE

    if importcompletion.find_coroutine() or caller.paste_mode:
        caller.scr.nodelay(True)
        key = caller.scr.getch()
        caller.scr.nodelay(False)
        if key != -1:
            curses.ungetch(key)
        else:
            curses.ungetch('\x00')
    caller.statusbar.check()
    caller.check()

    if DO_RESIZE:
        do_resize(caller)


def do_resize(caller):
    """This needs to hack around readline and curses not playing
    nicely together. See also gethw() above."""
    global DO_RESIZE
    h, w = gethw()
    if not h:
    # Hopefully this shouldn't happen. :)
        return

    curses.endwin()
    os.environ["LINES"] = str(h)
    os.environ["COLUMNS"] = str(w)
    curses.doupdate()
    DO_RESIZE = False

    try:
        caller.resize()
    except curses.error:
        pass
    # The list win resizes itself every time it appears so no need to do it here.


class FakeDict(object):
    """Very simple dict-alike that returns a constant value for any key -
    used as a hacky solution to using a colours dict containing colour codes if
    colour initialisation fails."""

    def __init__(self, val):
        self._val = val

    def __getitem__(self, k):
        return self._val


def newwin(background, *args):
    """Wrapper for curses.newwin to automatically set background colour on any
    newly created window."""
    win = curses.newwin(*args)
    win.bkgd(' ', background)
    return win


def curses_wrapper(func, *args, **kwargs):
    """Like curses.wrapper(), but reuses stdscr when called again."""
    global stdscr
    if stdscr is None:
        stdscr = curses.initscr()
    try:
        curses.noecho()
        curses.cbreak()
        stdscr.keypad(1)

        try:
            curses.start_color()
        except curses.error:
            pass

        return func(stdscr, *args, **kwargs)
    finally:
        stdscr.keypad(0)
        curses.echo()
        curses.nocbreak()
        curses.endwin()


def main_curses(scr, args, config, interactive=True, locals_=None,
                banner=None):
    """main function for the curses convenience wrapper

    Initialise the two main objects: the interpreter
    and the repl. The repl does what a repl does and lots
    of other cool stuff like syntax highlighting and stuff.
    I've tried to keep it well factored but it needs some
    tidying up, especially in separating the curses stuff
    from the rest of the repl.

    Returns a tuple (exit value, output), where exit value is a tuple
    with arguments passed to SystemExit.
    """
    global stdscr
    global DO_RESIZE
    global colors
    DO_RESIZE = False

    if platform.system() != 'Windows':
        old_sigwinch_handler = signal.signal(signal.SIGWINCH,
                                             lambda *_: sigwinch(scr))
        # redraw window after being suspended
        old_sigcont_handler = signal.signal(signal.SIGCONT, lambda *_: sigcont(scr))

    stdscr = scr
    try:
        curses.start_color()
        curses.use_default_colors()
        cols = make_colors(config)
    except curses.error:
        cols = FakeDict(-1)

    # FIXME: Gargh, bad design results in using globals without a refactor :(
    colors = cols

    scr.timeout(300)

    curses.raw(True)
    main_win, statusbar = init_wins(scr, config)

    if locals_ is None:
        sys.modules['__main__'] = ModuleType('__main__')
        locals_ = sys.modules['__main__'].__dict__
    interpreter = repl.Interpreter(locals_, getpreferredencoding())

    clirepl = CLIRepl(main_win, interpreter, statusbar, config, idle)
    clirepl._C = cols

    sys.stdin = FakeStdin(clirepl)
    sys.stdout = FakeStream(clirepl, lambda: sys.stdout)
    sys.stderr = FakeStream(clirepl, lambda: sys.stderr)

    if args:
        exit_value = ()
        try:
            bpython.args.exec_code(interpreter, args)
        except SystemExit, e:
            # The documentation of code.InteractiveInterpreter.runcode claims
            # that it reraises SystemExit. However, I can't manage to trigger
            # that. To be one the safe side let's catch SystemExit here anyway.
            exit_value = e.args
        if not interactive:
            curses.raw(False)
            return (exit_value, clirepl.getstdout())
    else:
        sys.path.insert(0, '')
        clirepl.startup()

    if banner is not None:
        clirepl.write(banner)
        clirepl.write('\n')
    exit_value = clirepl.repl()
    if hasattr(sys, 'exitfunc'):
        sys.exitfunc()
        delattr(sys, 'exitfunc')

    main_win.erase()
    main_win.refresh()
    statusbar.win.clear()
    statusbar.win.refresh()
    curses.raw(False)

    # Restore signal handlers
    if platform.system() != 'Windows':
        signal.signal(signal.SIGWINCH, old_sigwinch_handler)
        signal.signal(signal.SIGCONT, old_sigcont_handler)

    return (exit_value, clirepl.getstdout())


def main(args=None, locals_=None, banner=None):
    translations.init()


    config, options, exec_args = bpython.args.parse(args)

    # Save stdin, stdout and stderr for later restoration
    orig_stdin = sys.stdin
    orig_stdout = sys.stdout
    orig_stderr = sys.stderr

    try:
        (exit_value, output) = curses_wrapper(
            main_curses, exec_args, config, options.interactive, locals_,
            banner=banner)
    finally:
        sys.stdin = orig_stdin
        sys.stderr = orig_stderr
        sys.stdout = orig_stdout

    # Fake stdout data so everything's still visible after exiting
    if config.flush_output and not options.quiet:
        sys.stdout.write(output)
    if hasattr(sys.stdout, 'flush'):
        sys.stdout.flush()
    return repl.extract_exit_value(exit_value)

if __name__ == '__main__':
    from bpython.cli import main
    sys.exit(main())

# vim: sw=4 ts=4 sts=4 ai et<|MERGE_RESOLUTION|>--- conflicted
+++ resolved
@@ -974,17 +974,10 @@
                     source = format(PythonLexer().get_tokens(source),
                                     TerminalFormatter())
                 page(source)
-<<<<<<< HEAD
-            except (ValueError, NameError), e:
-                self.statusbar.message(_(e))
-            except (AttributeError, IOError, TypeError), e:
-                self.statusbar.message(_('Failed to get source: %s' % e))
-=======
             except (ValueError, AttributeError, IOError, TypeError), e:
                 self.statusbar.message(_(e))
             except (NameError), e:
                 self.statusbar.message(_('Cannot get source: %s' % e))
->>>>>>> 73d74b24
             return ''
 
         elif key in ('\n', '\r', 'PADENTER'):
