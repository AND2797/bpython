# The MIT License
#
# Copyright (c) 2009-2011 the bpython authors.
#
# Permission is hereby granted, free of charge, to any person obtaining a copy
# of this software and associated documentation files (the "Software"), to deal
# in the Software without restriction, including without limitation the rights
# to use, copy, modify, merge, publish, distribute, sublicense, and/or sell
# copies of the Software, and to permit persons to whom the Software is
# furnished to do so, subject to the following conditions:
#
# The above copyright notice and this permission notice shall be included in
# all copies or substantial portions of the Software.
#
# THE SOFTWARE IS PROVIDED "AS IS", WITHOUT WARRANTY OF ANY KIND, EXPRESS OR
# IMPLIED, INCLUDING BUT NOT LIMITED TO THE WARRANTIES OF MERCHANTABILITY,
# FITNESS FOR A PARTICULAR PURPOSE AND NONINFRINGEMENT. IN NO EVENT SHALL THE
# AUTHORS OR COPYRIGHT HOLDERS BE LIABLE FOR ANY CLAIM, DAMAGES OR OTHER
# LIABILITY, WHETHER IN AN ACTION OF CONTRACT, TORT OR OTHERWISE, ARISING FROM,
# OUT OF OR IN CONNECTION WITH THE SOFTWARE OR THE USE OR OTHER DEALINGS IN
# THE SOFTWARE.
#

from __future__ import with_statement
import code
import codecs
import errno
import inspect
import logging
import os
import pydoc
import requests
import shlex
import subprocess
import sys
import tempfile
import textwrap
import traceback
import unicodedata
from itertools import takewhile
from locale import getpreferredencoding
from socket import error as SocketError
from string import Template
from urllib import quote as urlquote
from urlparse import urlparse, urljoin

from pygments.token import Token

from bpython import inspection
from bpython._py3compat import PythonLexer, py3
from bpython.formatter import Parenthesis
from bpython.translations import _
import bpython.autocomplete as autocomplete


class Interpreter(code.InteractiveInterpreter):

    def __init__(self, locals=None, encoding=None):
        """The syntaxerror callback can be set at any time and will be called
        on a caught syntax error. The purpose for this in bpython is so that
        the repl can be instantiated after the interpreter (which it
        necessarily must be with the current factoring) and then an exception
        callback can be added to the Interpeter instance afterwards - more
        specifically, this is so that autoindentation does not occur after a
        traceback."""

        self.encoding = encoding or sys.getdefaultencoding()
        self.syntaxerror_callback = None
        # Unfortunately code.InteractiveInterpreter is a classic class, so no super()
        code.InteractiveInterpreter.__init__(self, locals)

    if not py3:

        def runsource(self, source, filename='<input>', symbol='single',
                      encode=True):
            if encode:
                source = '# coding: %s\n%s' % (self.encoding,
                                               source.encode(self.encoding))
            return code.InteractiveInterpreter.runsource(self, source,
                                                         filename, symbol)

    def showsyntaxerror(self, filename=None):
        """Override the regular handler, the code's copied and pasted from
        code.py, as per showtraceback, but with the syntaxerror callback called
        and the text in a pretty colour."""
        if self.syntaxerror_callback is not None:
            self.syntaxerror_callback()

        type, value, sys.last_traceback = sys.exc_info()
        sys.last_type = type
        sys.last_value = value
        if filename and type is SyntaxError:
            # Work hard to stuff the correct filename in the exception
            try:
                msg, (dummy_filename, lineno, offset, line) = value.args
            except:
                # Not the format we expect; leave it alone
                pass
            else:
                # Stuff in the right filename and right lineno
                if not py3:
                    lineno -= 1
                value = SyntaxError(msg, (filename, lineno, offset, line))
                sys.last_value = value
        list = traceback.format_exception_only(type, value)
        self.writetb(list)

    def showtraceback(self):
        """This needs to override the default traceback thing
        so it can put it into a pretty colour and maybe other
        stuff, I don't know"""
        try:
            t, v, tb = sys.exc_info()
            sys.last_type = t
            sys.last_value = v
            sys.last_traceback = tb
            tblist = traceback.extract_tb(tb)
            del tblist[:1]
            # Set the right lineno (encoding header adds an extra line)
            if not py3:
                for i, (filename, lineno, module, something) in enumerate(tblist):
                    if filename == '<input>':
                        tblist[i] = (filename, lineno - 1, module, something)

            l = traceback.format_list(tblist)
            if l:
                l.insert(0, "Traceback (most recent call last):\n")
            l[len(l):] = traceback.format_exception_only(t, v)
        finally:
            tblist = tb = None

        self.writetb(l)

    def writetb(self, lines):
        """This outputs the traceback and should be overridden for anything
        fancy."""
        for line in lines:
            self.write(line)


class History(object):
    """Stores readline-style history and current place in it"""

    def __init__(self, entries=None, duplicates=False):
        if entries is None:
            self.entries = ['']
        else:
            self.entries = list(entries)
        self.index = 0  # how many lines back in history is currently selected
                        # where 0 is the saved typed line, 1 the prev entered line
        self.saved_line = '' # what was on the prompt before using history
        self.duplicates = duplicates

    def append(self, line):
        line = line.rstrip('\n')
        if line:
            if not self.duplicates:
                # remove duplicates
                try:
                    while True:
                        self.entries.remove(line)
                except ValueError:
                    pass
            self.entries.append(line)

    def first(self):
        """Move back to the beginning of the history."""
        if not self.is_at_end:
            self.index = len(self.entries)
        return self.entries[-self.index]

    def back(self, start=True, search=False, target=None, include_current=False):
        """Move one step back in the history."""
        if target is None:
            target = self.saved_line
        if not self.is_at_end:
            if search:
                self.index += self.find_partial_match_backward(target, include_current)
            elif start:
                self.index += self.find_match_backward(target, include_current)
            else:
                self.index += 1
        return self.entry

    @property
    def entry(self):
        """The current entry, which may be the saved line"""
        return self.entries[-self.index] if self.index else self.saved_line

    @property
    def entries_by_index(self):
        return list(reversed(self.entries + [self.saved_line]))

    def find_match_backward(self, search_term, include_current=False):
        for idx, val in enumerate(self.entries_by_index[self.index + (0 if include_current else 1):]):
            if val.startswith(search_term):
                return idx + (0 if include_current else 1)
        return 0

    def find_partial_match_backward(self, search_term, include_current=False):
        for idx, val in enumerate(self.entries_by_index[self.index + (0 if include_current else 1):]):
            if search_term in val:
                return idx + (0 if include_current else 1)
        return 0


    def forward(self, start=True, search=False, target=None, include_current=False):
        """Move one step forward in the history."""
        if target is None:
            target = self.saved_line
        if self.index > 1:
            if search:
                self.index -= self.find_partial_match_forward(target, include_current)
            elif start:
                self.index -= self.find_match_forward(target, include_current)
            else:
                self.index -= 1
            return self.entry
        else:
            self.index = 0
            return self.saved_line

    def find_match_forward(self, search_term, include_current=False):
        #TODO these are no longer efficient, because we realize the whole list. Does this matter?
        for idx, val in enumerate(reversed(self.entries_by_index[:max(0, self.index - (1 if include_current else 0))])):
            if val.startswith(search_term):
                return idx + (0 if include_current else 1)
        return self.index

    def find_partial_match_forward(self, search_term, include_current=False):
        for idx, val in enumerate(reversed(self.entries_by_index[:max(0, self.index - (1 if include_current else 0))])):
            if search_term in val:
                return idx + (0 if include_current else 1)
        return self.index



    def last(self):
        """Move forward to the end of the history."""
        if not self.is_at_start:
            self.index = 0
        return self.entries[0]

    @property
    def is_at_end(self):
        return self.index >= len(self.entries) or self.index == -1

    @property
    def is_at_start(self):
        return self.index == 0

    def enter(self, line):
        if self.index == 0:
            self.saved_line = line

    @classmethod
    def from_filename(cls, filename):
        history = cls()
        history.load(filename)
        return history

    def load(self, filename, encoding):
        with codecs.open(filename, 'r', encoding, 'ignore') as hfile:
            for line in hfile:
                self.append(line)

    def reset(self):
        self.index = 0
        self.saved_line = ''

    def save(self, filename, encoding, lines=0):
        with codecs.open(filename, 'w', encoding, 'ignore') as hfile:
            for line in self.entries[-lines:]:
                hfile.write(line)
                hfile.write('\n')


class MatchesIterator(object):
    """Stores a list of matches and which one is currently selected if any.

    Also responsible for doing the actual replacement of the original line with
    the selected match.

    A MatchesIterator can be `clear`ed to reset match iteration, and
    `update`ed to set what matches will be iterated over."""

    def __init__(self):
        self.current_word = ''           # word being replaced in the original line of text
        self.matches = None              # possible replacements for current_word
        self.index = -1                  # which word is currently replacing the current word
        self.orig_cursor_offset = None   # cursor position in the original line
        self.orig_line = None            # original line (before match replacements)
        self.completer = None            # class describing the current type of completion

    def __nonzero__(self):
        """MatchesIterator is False when word hasn't been replaced yet"""
        return self.index != -1

    def __iter__(self):
        return self

    def current(self):
        if self.index == -1:
            raise ValueError('No current match.')
        return self.matches[self.index]

    def next(self):
        self.index = (self.index + 1) % len(self.matches)
        return self.matches[self.index]

    def previous(self):
        if self.index <= 0:
            self.index = len(self.matches)
        self.index -= 1

        return self.matches[self.index]

    def cur_line(self):
        """Returns a cursor offset and line with the current substitution made"""
        return self.substitute(self.current())

    def substitute(self, match):
        """Returns a cursor offset and line with match substituted in"""
        start, end, word = self.completer.locate(self.orig_cursor_offset, self.orig_line)
        result = start + len(match), self.orig_line[:start] + match + self.orig_line[end:]
        return result

    def is_cseq(self):
        return bool(os.path.commonprefix(self.matches)[len(self.current_word):])

    def substitute_cseq(self):
        """Returns a new line by substituting a common sequence in, and update matches"""
        cseq = os.path.commonprefix(self.matches)
        new_cursor_offset, new_line = self.substitute(cseq)
        if len(self.matches) == 1:
            self.clear()
        else:
            self.update(new_cursor_offset, new_line, self.matches, self.completer)
            if len(self.matches) == 1:
                self.clear()
        return new_cursor_offset, new_line

    def update(self, cursor_offset, current_line, matches, completer):
        """Called to reset the match index and update the word being replaced

        Should only be called if there's a target to update - otherwise, call clear"""
        self.orig_cursor_offset = cursor_offset
        self.orig_line = current_line
        assert matches is not None
        self.matches = matches
        self.completer = completer
        #assert self.completer.locate(self.orig_cursor_offset, self.orig_line) is not None, (self.completer.locate, self.orig_cursor_offset, self.orig_line)
        self.index = -1
        self.start, self.end, self.current_word = self.completer.locate(self.orig_cursor_offset, self.orig_line)

    def clear(self):
        self.matches = []
        self.cursor_offset = -1
        self.current_line = ''
        self.current_word = ''
        self.start = None
        self.end = None
        self.index = -1

class Interaction(object):
    def __init__(self, config, statusbar=None):
        self.config = config

        if statusbar:
            self.statusbar = statusbar

    def confirm(self, s):
        raise NotImplementedError

    def notify(self, s, n=10):
        raise NotImplementedError

    def file_prompt(self, s):
        raise NotImplementedError


class Repl(object):
    """Implements the necessary guff for a Python-repl-alike interface

    The execution of the code entered and all that stuff was taken from the
    Python code module, I had to copy it instead of inheriting it, I can't
    remember why. The rest of the stuff is basically what makes it fancy.

    It reads what you type, passes it to a lexer and highlighter which
    returns a formatted string. This then gets passed to echo() which
    parses that string and prints to the curses screen in appropriate
    colours and/or bold attribute.

    The Repl class also keeps two stacks of lines that the user has typed in:
    One to be used for the undo feature. I am not happy with the way this
    works.  The only way I have been able to think of is to keep the code
    that's been typed in in memory and re-evaluate it in its entirety for each
    "undo" operation. Obviously this means some operations could be extremely
    slow.  I'm not even by any means certain that this truly represents a
    genuine "undo" implementation, but it does seem to be generally pretty
    effective.

    If anyone has any suggestions for how this could be improved, I'd be happy
    to hear them and implement it/accept a patch. I researched a bit into the
    idea of keeping the entire Python state in memory, but this really seems
    very difficult (I believe it may actually be impossible to work) and has
    its own problems too.

    The other stack is for keeping a history for pressing the up/down keys
    to go back and forth between lines.

    XXX Subclasses should implement echo, current_line, cw
    """

    def __init__(self, interp, config):
        """Initialise the repl.

        interp is a Python code.InteractiveInterpreter instance

        config is a populated bpython.config.Struct.
        """

        self.config = config
        self.cut_buffer = ''
        self.buffer = []
        self.interp = interp
        self.interp.syntaxerror_callback = self.clear_current_line
        self.match = False
        self.rl_history = History(duplicates=config.hist_duplicates)
        self.s_hist = []
        self.history = []
        self.evaluating = False
        self.matches_iter = MatchesIterator()
        self.argspec = None
        self.current_func = None
        self.highlighted_paren = None
        self._C = {}
        self.prev_block_finished = 0
        self.interact = Interaction(self.config)
        # previous pastebin content to prevent duplicate pastes, filled on call
        # to repl.pastebin
        self.prev_pastebin_content = ''
        self.prev_pastebin_url = ''
        # Necessary to fix mercurial.ui.ui expecting sys.stderr to have this
        # attribute
        self.closed = False

        pythonhist = os.path.expanduser(self.config.hist_file)
        if os.path.exists(pythonhist):
            self.rl_history.load(pythonhist,
                    getpreferredencoding() or "ascii")

    @property
    def ps1(self):
        try:
            return str(sys.ps1)
        except AttributeError:
            return '>>> '

    @property
    def ps2(self):
        try:
            return str(sys.ps2)
        except AttributeError:
            return '... '

    def startup(self):
        """
        Execute PYTHONSTARTUP file if it exits. Call this after front
        end-specific initialisation.
        """
        filename = os.environ.get('PYTHONSTARTUP')
        if filename and os.path.isfile(filename):
            with open(filename, 'r') as f:
                if py3:
                    self.interp.runsource(f.read(), filename, 'exec')
                else:
                    self.interp.runsource(f.read(), filename, 'exec', encode=False)

    def current_string(self, concatenate=False):
        """If the line ends in a string get it, otherwise return ''"""
        tokens = self.tokenize(self.current_line)
        string_tokens = list(takewhile(token_is_any_of([Token.String,
                                                        Token.Text]),
                                       reversed(tokens)))
        if not string_tokens:
            return ''
        opening = string_tokens.pop()[1]
        string = list()
        for (token, value) in reversed(string_tokens):
            if token is Token.Text:
                continue
            elif opening is None:
                opening = value
            elif token is Token.String.Doc:
                string.append(value[3:-3])
                opening = None
            elif value == opening:
                opening = None
                if not concatenate:
                    string = list()
            else:
                string.append(value)

        if opening is None:
            return ''
        return ''.join(string)

    def get_object(self, name):
        attributes = name.split('.')
        obj = eval(attributes.pop(0), self.interp.locals)
        while attributes:
            with inspection.AttrCleaner(obj):
                obj = getattr(obj, attributes.pop(0))
        return obj

    def get_args(self):
        """Check if an unclosed parenthesis exists, then attempt to get the
        argspec() for it. On success, update self.argspec and return True,
        otherwise set self.argspec to None and return False"""

        self.current_func = None

        if not self.config.arg_spec:
            return False

        # Get the name of the current function and where we are in
        # the arguments
        stack = [['', 0, '']]
        try:
            for (token, value) in PythonLexer().get_tokens(
                self.current_line):
                if token is Token.Punctuation:
                    if value in '([{':
                        stack.append(['', 0, value])
                    elif value in ')]}':
                        stack.pop()
                    elif value == ',':
                        try:
                            stack[-1][1] += 1
                        except TypeError:
                            stack[-1][1] = ''
                        stack[-1][0] = ''
                    elif value == ':' and stack[-1][2] == 'lambda':
                        stack.pop()
                    else:
                        stack[-1][0] = ''
                elif (token is Token.Name or token in Token.Name.subtypes or
                      token is Token.Operator and value == '.'):
                    stack[-1][0] += value
                elif token is Token.Operator and value == '=':
                    stack[-1][1] = stack[-1][0]
                    stack[-1][0] = ''
                elif token is Token.Keyword and value == 'lambda':
                    stack.append(['', 0, value])
                else:
                    stack[-1][0] = ''
            while stack[-1][2] in '[{':
                stack.pop()
            _, arg_number, _ = stack.pop()
            func, _, _ = stack.pop()
        except IndexError:
            return False
        if not func:
            return False

        try:
            f = self.get_object(func)
        except Exception:
            # another case of needing to catch every kind of error
            # since user code is run in the case of descriptors
            # XXX: Make sure you raise here if you're debugging the completion
            # stuff !
            return False

        if inspect.isclass(f):
            try:
                if f.__init__ is not object.__init__:
                    f = f.__init__
            except AttributeError:
                return None
        self.current_func = f

        self.argspec = inspection.getargspec(func, f)
        if self.argspec:
            self.argspec.append(arg_number)
            return True
        return False

    def get_source_of_current_name(self):
        """Return the source code of the object which is bound to the
        current name in the current input line. Throw exception if the
        source cannot be found."""
        obj = self.current_func
        if obj is None:
            line = self.current_line
            if line == "":
            	raise ValueError("Cannot get source of an empty string")
            if inspection.is_eval_safe_name(line):
                obj = self.get_object(line)
<<<<<<< HEAD
            if obj is None:
                raise NameError("%s is not defined" % line)
        return inspect.getsource(obj) #throws an exception that we'll catch
=======
                
        try: 
            inspect.getsource(obj)
        except TypeError, e:
            msg = e.message
            if "built-in" in msg:
                raise TypeError("Cannot access source of <built-in function %s>" % self.current_line)
            else:
                raise TypeError("No source code found for %s" % self.current_line)
>>>>>>> 73d74b24

    def set_docstring(self):
        self.docstring = None
        if not self.get_args():
            self.argspec = None
        elif self.current_func is not None:
            try:
                self.docstring = pydoc.getdoc(self.current_func)
            except IndexError:
                self.docstring = None
            else:
                # pydoc.getdoc() returns an empty string if no
                # docstring was found
                if not self.docstring:
                    self.docstring = None

    def complete(self, tab=False):
        """Construct a full list of possible completions and construct and
        display them in a window. Also check if there's an available argspec
        (via the inspect module) and bang that on top of the completions too.
        The return value is whether the list_win is visible or not.

        If no matches are found, just return whether there's an argspec to show
        If any matches are found, save them and select the first one.

        If tab is True exactly one match found, make the replacement and return
          the result of running complete() again on the new line.
        """

        self.set_docstring()

        matches, completer = autocomplete.get_completer(
                self.cursor_offset,
                self.current_line,
                self.interp.locals,
                self.argspec,
                '\n'.join(self.buffer + [self.current_line]),
                self.config.autocomplete_mode if hasattr(self.config, 'autocomplete_mode') else autocomplete.SIMPLE,
                self.config.complete_magic_methods)
        #TODO implement completer.shown_before_tab == False (filenames shouldn't fill screen)

        if (matches is None            # no completion is relevant
                or len(matches) == 0): # a target for completion was found
                                       #   but no matches were found
            self.matches_iter.clear()
            return bool(self.argspec)

        self.matches_iter.update(self.cursor_offset,
                                 self.current_line, matches, completer)

        if len(matches) == 1:
                self.matches_iter.next()
                if tab: # if this complete is being run for a tab key press, tab() to do the swap

                    self.cursor_offset, self.current_line = self.matches_iter.substitute_cseq()
                    return Repl.complete(self)
                elif self.matches_iter.current_word == matches[0]:
                    self.matches_iter.clear()
                    return False
                return completer.shown_before_tab

        else:
            assert len(matches) > 1
            return tab or completer.shown_before_tab

    def format_docstring(self, docstring, width, height):
        """Take a string and try to format it into a sane list of strings to be
        put into the suggestion box."""

        lines = docstring.split('\n')
        out = []
        i = 0
        for line in lines:
            i += 1
            if not line.strip():
                out.append('\n')
            for block in textwrap.wrap(line, width):
                out.append('  ' + block + '\n')
                if i >= height:
                    return out
                i += 1
        # Drop the last newline
        out[-1] = out[-1].rstrip()
        return out

    def next_indentation(self):
        """Return the indentation of the next line based on the current
        input buffer."""
        if self.buffer:
            indentation = next_indentation(self.buffer[-1],
                                           self.config.tab_length)
            if indentation and self.config.dedent_after > 0:
                line_is_empty = lambda line: not line.strip()
                empty_lines = takewhile(line_is_empty, reversed(self.buffer))
                if sum(1 for _ in empty_lines) >= self.config.dedent_after:
                    indentation -= 1
        else:
            indentation = 0
        return indentation

    def formatforfile(self, s):
        """Format the stdout buffer to something suitable for writing to disk,
        i.e. without >>> and ... at input lines and with "# OUT: " prepended to
        output lines."""

        def process():
            for line in s.split('\n'):
                if line.startswith(self.ps1):
                    yield line[len(self.ps1):]
                elif line.startswith(self.ps2):
                    yield line[len(self.ps2):]
                elif line.rstrip():
                    yield "# OUT: %s" % (line,)
        return "\n".join(process())

    def write2file(self):
        """Prompt for a filename and write the current contents of the stdout
        buffer to disk."""

        try:
            fn = self.interact.file_prompt('Save to file (Esc to cancel): ')
            if not fn:
                self.interact.notify("Save cancelled.")
                return
        except ValueError:
            self.interact.notify("Save cancelled.")
            return

        if fn.startswith('~'):
            fn = os.path.expanduser(fn)
        if not fn.endswith('.py') and self.config.save_append_py:
            fn = fn + '.py'

        mode = 'w'
        if os.path.exists(fn):
            mode = self.interact.file_prompt('%s already exists. Do you want '
                                             'to (c)ancel, (o)verwrite or '
                                             '(a)ppend? ' % (fn, ))
            if mode in ('o', 'overwrite'):
                mode = 'w'
            elif mode in ('a', 'append'):
                mode = 'a'
            else:
                self.interact.notify('Save cancelled.')
                return

        s = self.formatforfile(self.getstdout())

        try:
            f = open(fn, mode)
            f.write(s)
            f.close()
        except IOError:
            self.interact.notify("Disk write error for file '%s'." % (fn, ))
        else:
            self.interact.notify('Saved to %s.' % (fn, ))

    def pastebin(self, s=None):
        """Upload to a pastebin and display the URL in the status bar."""

        if s is None:
            s = self.getstdout()

        if (self.config.pastebin_confirm and
            not self.interact.confirm(_("Pastebin buffer? (y/N) "))):
            self.interact.notify(_("Pastebin aborted"))
            return
        return self.do_pastebin(s)

    def do_pastebin(self, s):
        """Actually perform the upload."""
        if s == self.prev_pastebin_content:
            self.interact.notify(_('Duplicate pastebin. Previous URL: %s') %
                                  (self.prev_pastebin_url, ))
            return self.prev_pastebin_url

        if self.config.pastebin_helper:
            return self.do_pastebin_helper(s)
        else:
            return self.do_pastebin_json(s)

    def do_pastebin_json(self, s):
        """Upload to pastebin via json interface."""

        url = urljoin(self.config.pastebin_url, '/json/new')
        payload = {
            'code': s,
            'lexer': 'pycon',
            'expiry': self.config.pastebin_expiry
        }

        self.interact.notify(_('Posting data to pastebin...'))
        try:
            response = requests.post(url, data=payload, verify=True)
            response.raise_for_status()
        except requests.exceptions.RequestException as exc:
          self.interact.notify(_('Upload failed: %s') % (str(exc), ))
          return

        self.prev_pastebin_content = s
        data = response.json()

        paste_url_template = Template(self.config.pastebin_show_url)
        paste_id = urlquote(data['paste_id'])
        paste_url = paste_url_template.safe_substitute(paste_id=paste_id)

        removal_url_template = Template(self.config.pastebin_removal_url)
        removal_id = urlquote(data['removal_id'])
        removal_url = removal_url_template.safe_substitute(removal_id=removal_id)

        self.prev_pastebin_url = paste_url
        self.interact.notify(_('Pastebin URL: %s - Removal URL: %s') %
                             (paste_url, removal_url))

        return paste_url

    def do_pastebin_helper(self, s):
        """Call out to helper program for pastebin upload."""
        self.interact.notify(_('Posting data to pastebin...'))

        try:
            helper = subprocess.Popen('',
                                      executable=self.config.pastebin_helper,
                                      stdin=subprocess.PIPE,
                                      stdout=subprocess.PIPE)
            helper.stdin.write(s.encode(getpreferredencoding()))
            output = helper.communicate()[0].decode(getpreferredencoding())
            paste_url = output.split()[0]
        except OSError, e:
            if e.errno == errno.ENOENT:
                self.interact.notify(_('Upload failed: '
                                       'Helper program not found.'))
            else:
                self.interact.notify(_('Upload failed: '
                                       'Helper program could not be run.'))
            return

        if helper.returncode != 0:
            self.interact.notify(_('Upload failed: '
                                   'Helper program returned non-zero exit '
                                   'status %s.' % (helper.returncode, )))
            return

        if not paste_url:
            self.interact.notify(_('Upload failed: '
                                   'No output from helper program.'))
            return
        else:
            parsed_url = urlparse(paste_url)
            if (not parsed_url.scheme
                or any(unicodedata.category(c) == 'Cc' for c in paste_url)):
                self.interact.notify(_("Upload failed: "
                                       "Failed to recognize the helper "
                                       "program's output as an URL."))
                return

        self.prev_pastebin_content = s
        self.interact.notify(_('Pastebin URL: %s') % (paste_url, ), 10)
        return paste_url

    def push(self, s, insert_into_history=True):
        """Push a line of code onto the buffer so it can process it all
        at once when a code block ends"""
        s = s.rstrip('\n')
        self.buffer.append(s)

        if insert_into_history:
            self.insert_into_history(s)

        more = self.interp.runsource('\n'.join(self.buffer))

        if not more:
            self.buffer = []

        return more

    def insert_into_history(self, s):
        if self.config.hist_length:
            histfilename = os.path.expanduser(self.config.hist_file)
            oldhistory = self.rl_history.entries
            self.rl_history.entries = []
            if os.path.exists(histfilename):
                self.rl_history.load(histfilename, getpreferredencoding())
            self.rl_history.append(s)
            try:
                self.rl_history.save(histfilename, getpreferredencoding(), self.config.hist_length)
            except EnvironmentError, err:
                self.interact.notify("Error occured while writing to file %s (%s) " % (histfilename, err.strerror))
                self.rl_history.entries = oldhistory
                self.rl_history.append(s)
        else:
            self.rl_history.append(s)

    def undo(self, n=1):
        """Go back in the undo history n steps and call reeavluate()
        Note that in the program this is called "Rewind" because I
        want it to be clear that this is by no means a true undo
        implementation, it is merely a convenience bonus."""
        if not self.history:
            return None

        if len(self.history) < n:
            n = len(self.history)

        entries = list(self.rl_history.entries)

        self.history = self.history[:-n]
        if (n == 1 and self.buffer and
            hasattr(self, 'take_back_buffer_line')):
            self.take_back_buffer_line()
        else:
            self.reevaluate()

        self.rl_history.entries = entries

    def flush(self):
        """Olivier Grisel brought it to my attention that the logging
        module tries to call this method, since it makes assumptions
        about stdout that may not necessarily be true. The docs for
        sys.stdout say:

        "stdout and stderr needn't be built-in file objects: any
         object is acceptable as long as it has a write() method
         that takes a string argument."

        So I consider this to be a bug in logging, and this is a hack
        to fix it, unfortunately. I'm sure it's not the only module
        to do it."""

    def close(self):
        """See the flush() method docstring."""

    def tokenize(self, s, newline=False):
        """Tokenizes a line of code, returning pygments tokens
        with side effects/impurities:
        - reads self.cpos to see what parens should be highlighted
        - reads self.buffer to see what came before the passed in line
        - sets self.highlighted_paren to (buffer_lineno, tokens_for_that_line) for buffer line
            that should replace that line to unhighlight it
        - calls reprint_line with a buffer's line's tokens and the buffer lineno that has changed
            iff that line is the not the current line
        """

        source = '\n'.join(self.buffer + [s])
        cursor = len(source) - self.cpos
        if self.cpos:
            cursor += 1
        stack = list()
        all_tokens = list(PythonLexer().get_tokens(source))
        # Unfortunately, Pygments adds a trailing newline and strings with
        # no size, so strip them
        while not all_tokens[-1][1]:
            all_tokens.pop()
        all_tokens[-1] = (all_tokens[-1][0], all_tokens[-1][1].rstrip('\n'))
        line = pos = 0
        parens = dict(zip('{([', '})]'))
        line_tokens = list()
        saved_tokens = list()
        search_for_paren = True
        for (token, value) in split_lines(all_tokens):
            pos += len(value)
            if token is Token.Text and value == '\n':
                line += 1
                # Remove trailing newline
                line_tokens = list()
                saved_tokens = list()
                continue
            line_tokens.append((token, value))
            saved_tokens.append((token, value))
            if not search_for_paren:
                continue
            under_cursor = (pos == cursor)
            if token is Token.Punctuation:
                if value in parens:
                    if under_cursor:
                        line_tokens[-1] = (Parenthesis.UnderCursor, value)
                        # Push marker on the stack
                        stack.append((Parenthesis, value))
                    else:
                        stack.append((line, len(line_tokens) - 1,
                                      line_tokens, value))
                elif value in parens.itervalues():
                    saved_stack = list(stack)
                    try:
                        while True:
                            opening = stack.pop()
                            if parens[opening[-1]] == value:
                                break
                    except IndexError:
                        # SyntaxError.. more closed parentheses than
                        # opened or a wrong closing paren
                        opening = None
                        if not saved_stack:
                            search_for_paren = False
                        else:
                            stack = saved_stack
                    if opening and opening[0] is Parenthesis:
                        # Marker found
                        line_tokens[-1] = (Parenthesis, value)
                        search_for_paren = False
                    elif opening and under_cursor and not newline:
                        if self.cpos:
                            line_tokens[-1] = (Parenthesis.UnderCursor, value)
                        else:
                            # The cursor is at the end of line and next to
                            # the paren, so it doesn't reverse the paren.
                            # Therefore, we insert the Parenthesis token
                            # here instead of the Parenthesis.UnderCursor
                            # token.
                            line_tokens[-1] = (Parenthesis, value)
                        (lineno, i, tokens, opening) = opening
                        if lineno == len(self.buffer):
                            self.highlighted_paren = (lineno, saved_tokens)
                            line_tokens[i] = (Parenthesis, opening)
                        else:
                            self.highlighted_paren = (lineno, list(tokens))
                            # We need to redraw a line
                            tokens[i] = (Parenthesis, opening)
                            self.reprint_line(lineno, tokens)
                        search_for_paren = False
                elif under_cursor:
                    search_for_paren = False
        if line != len(self.buffer):
            return list()
        return line_tokens

    def clear_current_line(self):
        """This is used as the exception callback for the Interpreter instance.
        It prevents autoindentation from occuring after a traceback."""

    def send_to_external_editor(self, text, filename=None):
        """Returns modified text from an editor, or the oriignal text if editor exited with non-zero"""
        editor_args = shlex.split(self.config.editor)
        with tempfile.NamedTemporaryFile(suffix='.py') as temp:
            temp.write(text)
            temp.flush()
            if subprocess.call(editor_args + [temp.name]) == 0:
                with open(temp.name) as f:
                    return f.read()
            else:
                return text

    def open_in_external_editor(self, filename):
        editor_args = shlex.split(self.config.editor)
        if subprocess.call(editor_args + [filename]) == 0:
            return True
        return False

    def edit_config(self):
        if not (os.path.isfile(self.config.config_path)):
            if self.interact.confirm(_("Config file does not exist - create new from default? (y/N)")):
                try:
                    bpython_dir, script_name = os.path.split(__file__)
                    with open(os.path.join(bpython_dir, "sample-config")) as f:
                        default_config = f.read()

                    containing_dir = os.path.dirname(os.path.abspath(self.config.config_path))
                    if not os.path.exists(containing_dir):
                        os.makedirs(containing_dir)
                    with open(self.config.config_path, 'w') as f:
                        f.write(default_config)
                except (IOError, OSError) as e:
                    self.interact.notify('error creating file: %r' % e)
                    return False
            else:
                return False

        if self.open_in_external_editor(self.config.config_path):
            self.interact.notify('bpython config file edited. Restart bpython for changes to take effect.')
        else:
            self.interact.notify('error editing config file')


def next_indentation(line, tab_length):
    """Given a code line, return the indentation of the next line."""
    line = line.expandtabs(tab_length)
    indentation = (len(line) - len(line.lstrip(' '))) // tab_length
    if line.rstrip().endswith(':'):
        indentation += 1
    elif indentation >= 1:
        if line.lstrip().startswith(('return', 'pass', 'raise', 'yield')):
            indentation -= 1
    return indentation


def next_token_inside_string(s, inside_string):
    """Given a code string s and an initial state inside_string, return
    whether the next token will be inside a string or not."""
    for token, value in PythonLexer().get_tokens(s):
        if token is Token.String:
            value = value.lstrip('bBrRuU')
            if value in ['"""', "'''", '"', "'"]:
                if not inside_string:
                    inside_string = value
                elif value == inside_string:
                    inside_string = False
    return inside_string


def split_lines(tokens):
    for (token, value) in tokens:
        if not value:
            continue
        while value:
            head, newline, value = value.partition('\n')
            yield (token, head)
            if newline:
                yield (Token.Text, newline)


def token_is(token_type):
    """Return a callable object that returns whether a token is of the
    given type `token_type`."""

    def token_is_type(token):
        """Return whether a token is of a certain type or not."""
        token = token[0]
        while token is not token_type and token.parent:
            token = token.parent
        return token is token_type

    return token_is_type


def token_is_any_of(token_types):
    """Return a callable object that returns whether a token is any of the
    given types `token_types`."""
    is_token_types = map(token_is, token_types)

    def token_is_any_of(token):
        return any(check(token) for check in is_token_types)

    return token_is_any_of

def extract_exit_value(args):
    """Given the arguments passed to `SystemExit`, return the value that
    should be passed to `sys.exit`.
    """
    if len(args) == 0:
        return None
    elif len(args) == 1:
        return args[0]
    else:
        return args<|MERGE_RESOLUTION|>--- conflicted
+++ resolved
@@ -598,12 +598,6 @@
             	raise ValueError("Cannot get source of an empty string")
             if inspection.is_eval_safe_name(line):
                 obj = self.get_object(line)
-<<<<<<< HEAD
-            if obj is None:
-                raise NameError("%s is not defined" % line)
-        return inspect.getsource(obj) #throws an exception that we'll catch
-=======
-                
         try: 
             inspect.getsource(obj)
         except TypeError, e:
@@ -612,7 +606,6 @@
                 raise TypeError("Cannot access source of <built-in function %s>" % self.current_line)
             else:
                 raise TypeError("No source code found for %s" % self.current_line)
->>>>>>> 73d74b24
 
     def set_docstring(self):
         self.docstring = None
